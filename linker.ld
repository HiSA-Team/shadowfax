/* Linkerscript used by shadowfax. It defines 3 main sections:
 *  - text: where firmware code is stored;
 *  - data: where r/w and bss is placed;
 *  - payload: a section where the payload lives
 *
 * Each section defines symbols to be used in the firmware to calculate offsets.
 * This linkerscript is parametric and it expects the linker to define required symbols
 * to work. Currently it expects:
 *  - FW_TEXT_START: the firware starting address;
 *  - FW_PAYLOAD_START: payload starting address;
 *
 * Author: Giuseppe Capasso <capassog97@gmail.com>
 */

SECTIONS {
  . = FW_TEXT_START;
  PROVIDE(_fw_start = .);

  . = ALIGN (0x1000);
  .text : {
    *(.text.entry);
    *(.text._trap_handler);
    *(.text*);
  }

  /* PMP mandates R/W sections aligned in power of 2 */
  . = ALIGN(1 << LOG2CEIL(SIZEOF(.text)));

  PROVIDE(_fw_rw_start = .);
  .data : {
    *(.data*);
  }

  . = ALIGN(0x1000); /* Ensure next section is page aligned */

  .bss : {
    PROVIDE(_bss_start = .);
    *(.sbss);
    *(.sbss.*);
    *(.bss);
    *(.bss.*);
    . = ALIGN(8);
    PROVIDE(_bss_end = .);
  }

  /* End of the read-write data sections */
  . = ALIGN(0x1000); /* Need this to create proper sections */
  PROVIDE(_fw_end = .);

  /* Payload Untrusted Domain*/
  . = FW_UDOM_PAYLOAD_START;
  . = ALIGN(0x1000);
  .payload_udom : {
    PROVIDE(_payload_udom_start = .);
<<<<<<< HEAD
    KEEP(*(.payload_udom.kernel_udom));
    *(.payload_udom*);
    . = ALIGN(8);
    /* This space is reserved for the stack of the payload */
    . += 8192;
    PROVIDE(_payload_udom_end = .);
=======
    *(.payload_udom);
    . = ALIGN(8);
    PROVIDE(_payload_udom_end = .);
  }
  . = ALIGN(0x1000);

  /* Payload Trusted Domain*/
  . = FW_TDOM_PAYLOAD_START;
  . = ALIGN(0x1000);
  .payload_tdom : {
    PROVIDE(_payload_tdom_start = .);
    KEEP(*(.payload_tdom));
    . = ALIGN(8);
    PROVIDE(_payload_tdom_end = .);
>>>>>>> c5542c1d
  }
  . = ALIGN(0x1000);

  /* Payload Trusted Domain*/
  . = FW_TDOM_PAYLOAD_START;
  . = ALIGN(0x1000);
  .payload_tdom : {
    PROVIDE(_payload_tdom_start = .);
    KEEP(*(.payload_tdom));
    . = ALIGN(8);
    PROVIDE(_payload_tdom_end = .);
  }

  . = ALIGN(0x1000);

  /* This is for temporary stack at boot */
  . += 8192;

  PROVIDE(_stack_top = .);

}<|MERGE_RESOLUTION|>--- conflicted
+++ resolved
@@ -52,29 +52,13 @@
   . = ALIGN(0x1000);
   .payload_udom : {
     PROVIDE(_payload_udom_start = .);
-<<<<<<< HEAD
     KEEP(*(.payload_udom.kernel_udom));
     *(.payload_udom*);
     . = ALIGN(8);
     /* This space is reserved for the stack of the payload */
     . += 8192;
     PROVIDE(_payload_udom_end = .);
-=======
-    *(.payload_udom);
-    . = ALIGN(8);
-    PROVIDE(_payload_udom_end = .);
-  }
-  . = ALIGN(0x1000);
 
-  /* Payload Trusted Domain*/
-  . = FW_TDOM_PAYLOAD_START;
-  . = ALIGN(0x1000);
-  .payload_tdom : {
-    PROVIDE(_payload_tdom_start = .);
-    KEEP(*(.payload_tdom));
-    . = ALIGN(8);
-    PROVIDE(_payload_tdom_end = .);
->>>>>>> c5542c1d
   }
   . = ALIGN(0x1000);
 
