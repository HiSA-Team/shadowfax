--- conflicted
+++ resolved
@@ -48,11 +48,7 @@
   PROVIDE(_fw_end = .);
 
   /* Payload Domain 0*/
-<<<<<<< HEAD
-  . = 0x80060000;
-=======
   . = FW_PAYLOAD_START;
->>>>>>> 005f3fb4
   . = ALIGN(0x1000);
   .payload_dom0 : {
     PROVIDE(_payload_dom0_start = .);
