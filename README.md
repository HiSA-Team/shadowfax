# shadowfax

> [!WARNING]
> `shadowfax` is an early development project.

The codename `shadowfax project` aims to establish the foundation for an open-source software ecosystem for
confidential computing on RISC-V, similar to ARM TrustFirmware. The current RISC-V standard for confidential
computing is defined in the RISC-V AP-TEE specification, also known as CoVE
(**Co**nfidential **V**irtualization **E**xtension).

<<<<<<< HEAD
Further details can be found in the [documentation] (https://granp4sso.github.io/shadowfax/).
=======
Further details can be found in the [documentation](https://granp4sso.github.io/shadowfax/).
>>>>>>> db5e5b25

### Goals
The codename `shadowfax project` has the following goals:
- Develop an open-source TSM-Driver that runs alongside OpenSBI.
- Implement the core functionalities of the CoVE SBI specification.
- Enable Supervisor Domain management using the MPT if available, or the PMP as a fallback.
- Write the implementation in a memory-safe language (e.g., Rust).

### OpenSBI integration
Shadowfax is an *M-mode* firmware which uses [**opensbi**](https://github.com/riscv-software-src/opensbi) as
static library. Shadowfax registers 3 SBI extensions described in the [CoVE specification](https://github.com/riscv-non-isa/riscv-ap-tee)
which are:

- SUPD: supervisor doamin extension to enumerate active supervisor domain and get capabilities information on them;
- CoVE-H: cove host extension. It allows for **TVM** management for hosts;
- CoVE-G: cove guest extension. It allows guest to use firmware services like remote attestation primitives;

The CoVE specification also introduces the **CoVE-I** SBI extension. It allows to supplements CoVE-H with hardware-assisted
interrupt virtualization using RISC-V **Advanced Interrupt Architecture**(*AIA*), if the platform supports it.
For now, shadowfax **does not** implement this part of the specification.

<<<<<<< HEAD
## Environment setup

=======
Shadowfax generates automatically bindings using `bindgen` API in `build.rs`.

## Environment setup

> [!NOTE]
> if you are building on a **musl** system make sure to check out the [building on musl systems](#building-on-musl-systems).

>>>>>>> db5e5b25
The `scripts` directory contains utilities to help setup the shadowafax build environment. It also contains scripts
that help building and running examples (ie. bare metal *S-mode* kernel or to launch Linux). More information [here](/scripts/README.md).

All dependencies can be installed with the `scripts/setup.sh` script.

```sh
sudo ./scripts/setup.sh
```
After the installation, configure your shell using `source scripts/settings.sh` (this will setup
the current shell variables like **CROSS_COMPILE**) and run the helloworld to check if the setup is
working:

```sh
cargo run
```

### Builing on musl systems
Musl is a security and safety oriented libc implementation which requires static linking. This requires more setup
because `bindgen` requires `libclang` and most distribution do not ship `libclang.a`, so during the setup phase (this
is handled by `scripts/setup.sh`), `shadowfax` will attempt to build `libclang.a` from source (requires some time).
`Cargo.toml` will be modified removing the following:
```toml
[build-dependencies]
bindgen = "0.71.1"
```
And adding the `bindgen` and `clang` crate with the *static* feature enabled.

```toml
[build-dependencies]
bindgen = { version = "0.71.1", default-features = false, features = ["logging", "prettyplease", "static"] }

[build-dependencies.clang-sys]
version = "1.8.1"
features = ["static"]
```

> [!TIP]
> everything related to `build-dependencies` and `build.rs` affect the host building system and not the `ŧarget` itself.

The `scripts/environment.sh` will setup extra clang variables to point to the new built `libclang`:
```sh
export LIBCLANG_STATIC=1
export LIBCLANG_PATH=$(pwd)/llvm-project-${LLVM_VERSION}.src/build/lib
export LIBCLANG_STATIC_PATH=$(pwd)/llvm-project-${LLVM_VERSION}.src/build/lib
export LLVM_CONFIG_PATH=$(pwd)/scripts/llvm-config.sh
```

Due to some bugs in [`clang-sys`](https://github.com/KyleMayes/clang-sys?tab=readme-ov-file#environment-variables), the `scripts/llvm-config.sh` is needed as a workaround as described [here](https://github.com/rust-lang/rust-bindgen/issues/2360).

Also, users will need to change the linker in `.cargo/config.toml` from `riscv64-linux-gnu-ld` to `riscv64-linux-musl-ld`.

### Unsupported distributions
If your distribution is not supported by the script, you can install required dependencies by yourself or refer to the [Docker setup](#docker-setup). You need:

- a riscv64 toolchain: to compile source code and examples;
- qemu (for riscv64): to run programs in an emulated machine;
- dependencies to build the Linux Kernel;
- rust with the riscv64imac target;

### Docker setup
For unsupported distributions or for users that want a consistent build environment,
a debian-based Docker image can be built and executed in container with:
using `scripts/Dockerfile.setup`:
```sh
docker build -t shadowfax-build \
    --build-arg USER_ID=$(id -u) \
    --build-arg PLATFORM=generic \
    --build-arg OPENSBI=1.6 \
    --file scripts/Dockerfile.setup .
docker run -v $(pwd):/shadowfax -w /shadowfax --network=host -it shadowfax-build
```

## Contributing
This repository uses [pre-commit](https://pre-commit.com/). Before contributing, setup your environment
with the correct hooks. Create a virtual environment for Python using `.python-version` file.
For example:

```sh
python -m venv .venv
source .venv/bin/activate
pip install -r requirements.txt
pre-commit install
```<|MERGE_RESOLUTION|>--- conflicted
+++ resolved
@@ -8,11 +8,7 @@
 computing is defined in the RISC-V AP-TEE specification, also known as CoVE
 (**Co**nfidential **V**irtualization **E**xtension).
 
-<<<<<<< HEAD
-Further details can be found in the [documentation] (https://granp4sso.github.io/shadowfax/).
-=======
 Further details can be found in the [documentation](https://granp4sso.github.io/shadowfax/).
->>>>>>> db5e5b25
 
 ### Goals
 The codename `shadowfax project` has the following goals:
@@ -34,18 +30,14 @@
 interrupt virtualization using RISC-V **Advanced Interrupt Architecture**(*AIA*), if the platform supports it.
 For now, shadowfax **does not** implement this part of the specification.
 
-<<<<<<< HEAD
 ## Environment setup
 
-=======
-Shadowfax generates automatically bindings using `bindgen` API in `build.rs`.
+Shadowfax generates automatically opensbi bindings using `bindgen` API in `build.rs`.
 
-## Environment setup
 
 > [!NOTE]
 > if you are building on a **musl** system make sure to check out the [building on musl systems](#building-on-musl-systems).
 
->>>>>>> db5e5b25
 The `scripts` directory contains utilities to help setup the shadowafax build environment. It also contains scripts
 that help building and running examples (ie. bare metal *S-mode* kernel or to launch Linux). More information [here](/scripts/README.md).
 
@@ -63,10 +55,12 @@
 ```
 
 ### Builing on musl systems
-Musl is a security and safety oriented libc implementation which requires static linking. This requires more setup
-because `bindgen` requires `libclang` and most distribution do not ship `libclang.a`, so during the setup phase (this
-is handled by `scripts/setup.sh`), `shadowfax` will attempt to build `libclang.a` from source (requires some time).
-`Cargo.toml` will be modified removing the following:
+Musl is a security and safety oriented libc implementation which requires static linking. Building on
+musl needs more setup because `bindgen` has a direct depenndency with `libclang` and most Linux distribution 
+do not ship `libclang.a`, so during the setup phase (this is handled by `scripts/setup.sh`), `shadowfax`
+will attempt to build `libclang.a` from source (requires some time). `Cargo.toml` will be modified removing 
+the following:
+
 ```toml
 [build-dependencies]
 bindgen = "0.71.1"
