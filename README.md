--- conflicted
+++ resolved
@@ -34,12 +34,6 @@
 
 ## Environment setup
 
-<<<<<<< HEAD
-=======
-Shadowfax generates automatically opensbi bindings using `bindgen` API in `build.rs`.
-
-
->>>>>>> ce765a0b
 > [!NOTE]
 > if you are building on a **musl** system make sure to check out the [building on musl systems](#building-on-musl-systems).
 
@@ -92,40 +86,6 @@
 export LLVM_CONFIG_PATH=$(pwd)/scripts/llvm-config.sh
 ```
 
-<<<<<<< HEAD
-### Builing on musl systems
-Musl is a security and safety oriented libc implementation which requires static linking. This requires more setup
-because `bindgen` requires `libclang` and most distribution do not ship `libclang.a`, so during the setup phase (this
-is handled by `scripts/setup.sh`), `shadowfax` will attempt to build `libclang.a` from source (requires some time).
-`Cargo.toml` will be modified removing the following:
-```toml
-[build-dependencies]
-bindgen = "0.71.1"
-```
-And adding the `bindgen` and `clang` crate with the *static* feature enabled.
-
-```toml
-[build-dependencies]
-bindgen = { version = "0.71.1", default-features = false, features = ["logging", "prettyplease", "static"] }
-
-[build-dependencies.clang-sys]
-version = "1.8.1"
-features = ["static"]
-```
-
-> [!TIP]
-> everything related to `build-dependencies` and `build.rs` affect the host building system and not the `ŧarget` itself.
-
-The `scripts/environment.sh` will setup extra clang variables to point to the new built `libclang`:
-```sh
-export LIBCLANG_STATIC=1
-export LIBCLANG_PATH=$(pwd)/llvm-project-${LLVM_VERSION}.src/build/lib
-export LIBCLANG_STATIC_PATH=$(pwd)/llvm-project-${LLVM_VERSION}.src/build/lib
-export LLVM_CONFIG_PATH=$(pwd)/scripts/llvm-config.sh
-```
-
-=======
->>>>>>> ce765a0b
 Due to some bugs in [`clang-sys`](https://github.com/KyleMayes/clang-sys?tab=readme-ov-file#environment-variables), the `scripts/llvm-config.sh` is needed as a workaround as described [here](https://github.com/rust-lang/rust-bindgen/issues/2360).
 
 Also, users will need to change the linker in `.cargo/config.toml` from `riscv64-linux-gnu-ld` to `riscv64-linux-musl-ld`.
