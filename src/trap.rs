/*
 * This file contains functions used to handle the trap. Basically, this is a 1:1 port from
 * https://github.com/riscv-software-src/opensbi/blob/master/firmware/fw_base.S
 *
 * We need to expose the _trap_handler function which is executed when a trap occurs.
 * We are forwarding everything to `sbi_trap_handler`.
 *
 * Author: Giuseppe Capasso <capassog97@gmail.com>
 */

use riscv::interrupt::supervisor::Exception;

use crate::{
    _tee_scratch_start, opensbi,
<<<<<<< HEAD
    sbi::SBI_COVH_GET_TSM_INFO,
=======
>>>>>>> 7e1e4d1d
    shadowfax_core::state::{Context, TsmType, STATE},
};
use core::mem::offset_of;

<<<<<<< HEAD
=======
macro_rules! cove_pack_fid {
    ($sdid:expr, $fid:expr) => {
        (($sdid & 0x3F) << 26) | ($fid & 0xFFFF)
    };
}

>>>>>>> 7e1e4d1d
macro_rules! cove_unpack_fid {
    ($fid:expr) => {
        (($fid >> 26) & 0x3F, $fid & 0xFFFF)
    };
}

<<<<<<< HEAD
pub const TEE_SCRATCH_SIZE: usize = 0xF000;
=======
pub const TEE_SCRATCH_SIZE: usize = 0x8000;
>>>>>>> 7e1e4d1d

/// The main trap handler function that orchestrates the saving and restoring of registers.
/// The handler verifies if the trap is a TEECALL/TEERESUME or a TEERET and handles it with custom
/// logic.
#[align(4)]
<<<<<<< HEAD
#[unsafe(naked)]
pub unsafe extern "C" fn handler() -> ! {
    core::arch::naked_asm!(
=======
pub unsafe extern "C" fn handler() -> ! {
    /*
     * Check if the trap is a TEECALL/TEERET and perform the context switch to the tsm
     */
    core::arch::asm!(
        // Swap TP and MSCRATCH
        "csrrw tp, mscratch, tp",
        "sd t0, {sbi_scratch_tmp0_offset}(tp)",
        // check if it's an ecall
        "csrr t0, mcause",
        "add t0, t0, -{ecall_code}",
        "bnez t0, 1f",
        // if an ecall, check if it's a CoVE request
        "li t0, {covh_ext_id}",
        // TODO: a7 may be tampered
        "sub t0, a7, t0",
        "bnez t0, 1f",

        // restore t0 and swap back the tp and mscratch
        "ld t0, {sbi_scratch_tmp0_offset}(tp)",
        "csrrw tp, mscratch, tp",
        "j {tee_handler}",

        "1:",
        sbi_scratch_tmp0_offset = const offset_of!(opensbi::sbi_scratch, tmp0),
        ecall_code = const Exception::SupervisorEnvCall as usize,
        covh_ext_id = const 0x434F5648 as usize,
        tee_handler = sym tee_handler,
    );
    /*
     * Saves the current stack pointer and sets up the stack pointer for the trap context.
     * It also swaps the TP and MSCRATCH registers.
     */
    core::arch::asm!(
>>>>>>> 7e1e4d1d
        /*
         * Check if the trap is a TEECALL/TEERET and perform the context switch to the tsm
         * TODO: a7 may be tampered
         */
        "
            csrrw tp, mscratch, tp
            sd t0, {sbi_scratch_tmp0_offset}(tp)
            csrr t0, mcause
            add t0, t0, -{ecall_code}
            bnez t0, 1f
            li t0, {covh_ext_id}
            sub t0, a7, t0
            bnez t0, 1f
            ld t0, {sbi_scratch_tmp0_offset}(tp)
            csrrw tp, mscratch, tp
            j {tee_handler}
            1:
        ",
        /*
         * Saves the current stack pointer and sets up the stack pointer for the trap context.
         * It also swaps the TP and MSCRATCH registers.
         *
         * From fw_base.S
         * Set T0 to appropriate exception stack
         *
         * Came_From_M_Mode = ((MSTATUS.MPP < PRV_M) ? 1 : 0) - 1;
         * Exception_Stack = TP ^ (Came_From_M_Mode & (SP ^ TP))
         *
         * Came_From_M_Mode = 0    ==>    Exception_Stack = TP
         * Came_From_M_Mode = -1   ==>    Exception_Stack = SP
         */
        "
            csrr t0, mstatus
            srl t0, t0, {mstatus_mpp_shift}
            and t0, t0, 3
            slti t0, t0, 3
            add t0, t0, -1
            xor sp, sp, tp
            and t0, t0, sp
            xor sp, sp, tp
            xor t0, tp, t0

            // Save original SP on exception st
            sd sp,  ({sbi_trap_regs_offset_sp}-{sbi_trap_context_size})(t0)

            // Set SP to exception stack and make room for trap context
            add sp, t0, -{sbi_trap_context_size}

            // Restore T0 from scratch space
            ld t0, {sbi_scratch_tmp0_offset}(tp)

            // Save T0 on stack
            sd t0, {sbi_trap_regs_offset_t0}(sp)

            // Swap TP and MSCRATCH
            csrrw tp, mscratch, tp
        ",

        /*
         * Saves the machine exception program counter (MEPC) and machine status (MSTATUS) registers
         * to the trap context stack.
         */
        "
            csrr t0, mepc
            sd t0, {sbi_trap_regs_offset_mepc}(sp)
            csrr t0, mstatus
            sd t0, {sbi_trap_regs_offset_mstatus}(sp)
            sd zero, {sbi_trap_regs_offset_mstatush}(sp)
        ",

        /*
         * Saves additional trap information such as cause and trap value to the trap context stack.
         * Clears the machine-dependent trap (MDT) register.
         */
        "
            sd zero, {sbi_trap_regs_offset_zero}(sp)
            sd ra, {sbi_trap_regs_offset_ra}(sp)
            sd gp, {sbi_trap_regs_offset_gp}(sp)
            sd tp, {sbi_trap_regs_offset_tp}(sp)
            sd t1, {sbi_trap_regs_offset_t1}(sp)
            sd t2, {sbi_trap_regs_offset_t2}(sp)
            sd s0, {sbi_trap_regs_offset_s0}(sp)
            sd s1, {sbi_trap_regs_offset_s1}(sp)
            sd a0, {sbi_trap_regs_offset_a0}(sp)
            sd a1, {sbi_trap_regs_offset_a1}(sp)
            sd a2, {sbi_trap_regs_offset_a2}(sp)
            sd a3, {sbi_trap_regs_offset_a3}(sp)
            sd a4, {sbi_trap_regs_offset_a4}(sp)
            sd a5, {sbi_trap_regs_offset_a5}(sp)
            sd a6, {sbi_trap_regs_offset_a6}(sp)
            sd a7, {sbi_trap_regs_offset_a7}(sp)
            sd s2, {sbi_trap_regs_offset_s2}(sp)
            sd s3, {sbi_trap_regs_offset_s3}(sp)
            sd s4, {sbi_trap_regs_offset_s4}(sp)
            sd s5, {sbi_trap_regs_offset_s5}(sp)
            sd s6, {sbi_trap_regs_offset_s6}(sp)
            sd s7, {sbi_trap_regs_offset_s7}(sp)
            sd s8, {sbi_trap_regs_offset_s8}(sp)
            sd s9, {sbi_trap_regs_offset_s9}(sp)
            sd s10, {sbi_trap_regs_offset_s10}(sp)
            sd s11, {sbi_trap_regs_offset_s11}(sp)
            sd t3, {sbi_trap_regs_offset_t3}(sp)
            sd t4, {sbi_trap_regs_offset_t4}(sp)
            sd t5, {sbi_trap_regs_offset_t5}(sp)
            sd t6, {sbi_trap_regs_offset_t6}(sp)
        ",

        "
            csrr t0, mcause
            sd t0, ({sbi_trap_regs_size} + {sbi_trap_info_offset_cause})(sp)
            csrr t0, mtval
            sd t0, ({sbi_trap_regs_size} + {sbi_trap_info_offset_tval})(sp)
            sd zero, ({sbi_trap_regs_size} + {sbi_trap_info_offset_tval2})(sp)
            sd zero, ({sbi_trap_regs_size} + {sbi_trap_info_offset_tinst})(sp)
            li t0, 0
            sd t0, ({sbi_trap_regs_size} + {sbi_trap_info_offset_gva})(sp)
        ",

        // We can take another trap
        "
            li t0, 0x40000000000
            csrc mstatus, t0
        ",

        /*
         * Call the opensbi trap handler which wraps opensbi trap handler
         */
        "
            add a0, sp, zero
            call {trap_handler}
        ",

        /*
         * Restores all general-purpose registers except A0 and T0 from the trap context stack.
         */
        "
            ld ra, {sbi_trap_regs_offset_ra}(a0)
            ld sp, {sbi_trap_regs_offset_sp}(a0)
            ld gp, {sbi_trap_regs_offset_gp}(a0)
            ld tp, {sbi_trap_regs_offset_tp}(a0)
            ld t1, {sbi_trap_regs_offset_t1}(a0)
            ld t2, {sbi_trap_regs_offset_t2}(a0)
            ld s0, {sbi_trap_regs_offset_s0}(a0)
            ld s1, {sbi_trap_regs_offset_s1}(a0)
            ld a1, {sbi_trap_regs_offset_a1}(a0)
            ld a2, {sbi_trap_regs_offset_a2}(a0)
            ld a3, {sbi_trap_regs_offset_a3}(a0)
            ld a4, {sbi_trap_regs_offset_a4}(a0)
            ld a5, {sbi_trap_regs_offset_a5}(a0)
            ld a6, {sbi_trap_regs_offset_a6}(a0)
            ld a7, {sbi_trap_regs_offset_a7}(a0)
            ld s2, {sbi_trap_regs_offset_s2}(a0)
            ld s3, {sbi_trap_regs_offset_s3}(a0)
            ld s4, {sbi_trap_regs_offset_s4}(a0)
            ld s5, {sbi_trap_regs_offset_s5}(a0)
            ld s6, {sbi_trap_regs_offset_s6}(a0)
            ld s7, {sbi_trap_regs_offset_s7}(a0)
            ld s8, {sbi_trap_regs_offset_s8}(a0)
            ld s9, {sbi_trap_regs_offset_s9}(a0)
            ld s10, {sbi_trap_regs_offset_s10}(a0)
            ld s11, {sbi_trap_regs_offset_s11}(a0)
            ld t3, {sbi_trap_regs_offset_t3}(a0)
            ld t4, {sbi_trap_regs_offset_t4}(a0)
            ld t5, {sbi_trap_regs_offset_t5}(a0)
            ld t6, {sbi_trap_regs_offset_t6}(a0)
            ",

        /*
         * Restores the machine status (MSTATUS) and machine exception program counter (MEPC)
         * registers from the trap context stack.
         */
        "
            ld t0, {sbi_trap_regs_offset_mstatus}(a0)
            csrw mstatus, t0
            ld t0, {sbi_trap_regs_offset_mepc}(a0)
            csrw mepc, t0
        ",

        /*
         * Restores the A0 and T0 registers from the trap context stack.
         */

        "
            ld t0, {sbi_trap_regs_offset_t0}(a0)
            ld a0, {sbi_trap_regs_offset_a0}(a0)
        ",

        /*
         * Go back to caller
         */
        "mret",

        sbi_scratch_tmp0_offset = const offset_of!(opensbi::sbi_scratch, tmp0),
        ecall_code = const Exception::SupervisorEnvCall as usize,
        covh_ext_id = const 0x434F5648 as usize,
        tee_handler = sym tee_handler_entry,

        mstatus_mpp_shift = const opensbi::MSTATUS_MPP_SHIFT,
        sbi_trap_context_size = const (size_of::<opensbi::sbi_trap_regs>() + size_of::<opensbi::sbi_trap_info>() ) ,
        sbi_trap_regs_offset_sp = const offset_of!(opensbi::sbi_trap_regs, sp),
        sbi_trap_regs_offset_t0 = const offset_of!(opensbi::sbi_trap_regs, t0),
<<<<<<< HEAD

        sbi_trap_regs_offset_mepc = const offset_of!(opensbi::sbi_trap_regs, mepc),
        sbi_trap_regs_offset_mstatus= const offset_of!(opensbi::sbi_trap_regs, mstatus),
        sbi_trap_regs_offset_mstatush = const offset_of!(opensbi::sbi_trap_regs, mstatusH),

=======
        sbi_scratch_tmp0_offset = const offset_of!(opensbi::sbi_scratch, tmp0),
    );
    /*
     * Saves the machine exception program counter (MEPC) and machine status (MSTATUS) registers
     * to the trap context stack.
     */
    core::arch::asm!(
        "csrr t0, mepc",
        "sd t0, {sbi_trap_regs_offset_mepc}(sp)",
        "csrr t0, mstatus",
        "sd t0, {sbi_trap_regs_offset_mstatus}(sp)",
        "sd zero, {sbi_trap_regs_offset_mstatush}(sp)",
        sbi_trap_regs_offset_mepc = const offset_of!(opensbi::sbi_trap_regs, mepc),
        sbi_trap_regs_offset_mstatus= const offset_of!(opensbi::sbi_trap_regs, mstatus),
        sbi_trap_regs_offset_mstatush = const offset_of!(opensbi::sbi_trap_regs, mstatusH),
    );
    /*
     * Saves additional trap information such as cause and trap value to the trap context stack.
     * Clears the machine-dependent trap (MDT) register.
     */
    core::arch::asm!(
        "sd zero, {sbi_trap_regs_offset_zero}(sp)",
        "sd ra, {sbi_trap_regs_offset_ra}(sp)",
        "sd gp, {sbi_trap_regs_offset_gp}(sp)",
        "sd tp, {sbi_trap_regs_offset_tp}(sp)",
        "sd t1, {sbi_trap_regs_offset_t1}(sp)",
        "sd t2, {sbi_trap_regs_offset_t2}(sp)",
        "sd s0, {sbi_trap_regs_offset_s0}(sp)",
        "sd s1, {sbi_trap_regs_offset_s1}(sp)",
        "sd a0, {sbi_trap_regs_offset_a0}(sp)",
        "sd a1, {sbi_trap_regs_offset_a1}(sp)",
        "sd a2, {sbi_trap_regs_offset_a2}(sp)",
        "sd a3, {sbi_trap_regs_offset_a3}(sp)",
        "sd a4, {sbi_trap_regs_offset_a4}(sp)",
        "sd a5, {sbi_trap_regs_offset_a5}(sp)",
        "sd a6, {sbi_trap_regs_offset_a6}(sp)",
        "sd a7, {sbi_trap_regs_offset_a7}(sp)",
        "sd s2, {sbi_trap_regs_offset_s2}(sp)",
        "sd s3, {sbi_trap_regs_offset_s3}(sp)",
        "sd s4, {sbi_trap_regs_offset_s4}(sp)",
        "sd s5, {sbi_trap_regs_offset_s5}(sp)",
        "sd s6, {sbi_trap_regs_offset_s6}(sp)",
        "sd s7, {sbi_trap_regs_offset_s7}(sp)",
        "sd s8, {sbi_trap_regs_offset_s8}(sp)",
        "sd s9, {sbi_trap_regs_offset_s9}(sp)",
        "sd s10, {sbi_trap_regs_offset_s10}(sp)",
        "sd s11, {sbi_trap_regs_offset_s11}(sp)",
        "sd t3, {sbi_trap_regs_offset_t3}(sp)",
        "sd t4, {sbi_trap_regs_offset_t4}(sp)",
        "sd t5, {sbi_trap_regs_offset_t5}(sp)",
        "sd t6, {sbi_trap_regs_offset_t6}(sp)",
>>>>>>> 7e1e4d1d
        sbi_trap_regs_offset_zero = const offset_of!(opensbi::sbi_trap_regs, zero),
        sbi_trap_regs_offset_ra = const offset_of!(opensbi::sbi_trap_regs, ra),
        sbi_trap_regs_offset_gp = const offset_of!(opensbi::sbi_trap_regs, gp),
        sbi_trap_regs_offset_tp = const offset_of!(opensbi::sbi_trap_regs, tp),
        sbi_trap_regs_offset_t1 = const offset_of!(opensbi::sbi_trap_regs, t1),
        sbi_trap_regs_offset_t2 = const offset_of!(opensbi::sbi_trap_regs, t2),
        sbi_trap_regs_offset_s0 = const offset_of!(opensbi::sbi_trap_regs, s0),
        sbi_trap_regs_offset_s1 = const offset_of!(opensbi::sbi_trap_regs, s1),
        sbi_trap_regs_offset_a0 = const offset_of!(opensbi::sbi_trap_regs, a0),
        sbi_trap_regs_offset_a1 = const offset_of!(opensbi::sbi_trap_regs, a1),
        sbi_trap_regs_offset_a2 = const offset_of!(opensbi::sbi_trap_regs, a2),
        sbi_trap_regs_offset_a3 = const offset_of!(opensbi::sbi_trap_regs, a3),
        sbi_trap_regs_offset_a4 = const offset_of!(opensbi::sbi_trap_regs, a4),
        sbi_trap_regs_offset_a5 = const offset_of!(opensbi::sbi_trap_regs, a5),
        sbi_trap_regs_offset_a6 = const offset_of!(opensbi::sbi_trap_regs, a6),
        sbi_trap_regs_offset_a7 = const offset_of!(opensbi::sbi_trap_regs, a7),
        sbi_trap_regs_offset_s2 = const offset_of!(opensbi::sbi_trap_regs, s2),
        sbi_trap_regs_offset_s3 = const offset_of!(opensbi::sbi_trap_regs, s3),
        sbi_trap_regs_offset_s4 = const offset_of!(opensbi::sbi_trap_regs, s4),
        sbi_trap_regs_offset_s5 = const offset_of!(opensbi::sbi_trap_regs, s5),
        sbi_trap_regs_offset_s6 = const offset_of!(opensbi::sbi_trap_regs, s6),
        sbi_trap_regs_offset_s7 = const offset_of!(opensbi::sbi_trap_regs, s7),
        sbi_trap_regs_offset_s8 = const offset_of!(opensbi::sbi_trap_regs, s8),
        sbi_trap_regs_offset_s9 = const offset_of!(opensbi::sbi_trap_regs, s9),
        sbi_trap_regs_offset_s10 = const offset_of!(opensbi::sbi_trap_regs, s10),
        sbi_trap_regs_offset_s11 = const offset_of!(opensbi::sbi_trap_regs, s11),
        sbi_trap_regs_offset_t3 = const offset_of!(opensbi::sbi_trap_regs, t3),
        sbi_trap_regs_offset_t4 = const offset_of!(opensbi::sbi_trap_regs, t4),
        sbi_trap_regs_offset_t5 = const offset_of!(opensbi::sbi_trap_regs, t5),
        sbi_trap_regs_offset_t6 = const offset_of!(opensbi::sbi_trap_regs, t6),
<<<<<<< HEAD

=======
    );
    core::arch::asm!(
        "csrr t0, mcause",
        "sd t0, ({sbi_trap_regs_size} + {sbi_trap_info_offset_cause})(sp)",
        "csrr t0, mtval",
        "sd t0, ({sbi_trap_regs_size} + {sbi_trap_info_offset_tval})(sp)",
        "sd zero, ({sbi_trap_regs_size} + {sbi_trap_info_offset_tval2})(sp)",
        "sd zero, ({sbi_trap_regs_size} + {sbi_trap_info_offset_tinst})(sp)",
        "li t0, 0",
        "sd t0, ({sbi_trap_regs_size} + {sbi_trap_info_offset_gva})(sp)",
>>>>>>> 7e1e4d1d
        sbi_trap_regs_size = const size_of::<opensbi::sbi_trap_regs>(),
        sbi_trap_info_offset_cause = const  offset_of!(opensbi::sbi_trap_info, cause),
        sbi_trap_info_offset_tval = const offset_of!(opensbi::sbi_trap_info, tval),
        sbi_trap_info_offset_tval2 = const offset_of!(opensbi::sbi_trap_info, tval2),
        sbi_trap_info_offset_tinst = const offset_of!(opensbi::sbi_trap_info, tinst),
        sbi_trap_info_offset_gva = const offset_of!(opensbi::sbi_trap_info, gva),

        trap_handler = sym opensbi::sbi_trap_handler
    );
<<<<<<< HEAD
}

#[unsafe(naked)]
fn tee_handler_entry() -> ! {
    core::arch::naked_asm!(
    // calculate new stack pointer for tee handling. To do so, we use the mscratch and adapt to
    // the opensbi scartch memory layout.
    // This block needs:
    // - a7 as base pointer as we assume it as CoVE ID
    // - t0 as arithemtic register to calculate the offset
    "
        csrrw tp, mscratch, tp
        sd t0, {sbi_scratch_tmp0_offset}(tp)
        la a7, {tee_stack}
        li t0, {scratch_size}
        add t0, t0, {context_size}
        sub a7, a7, t0
        sd sp, 8*2(a7)
        add sp, a7, zero
        // restore a7 and t0 and swap back the mscratch
        la a7, {covh_ext_id}
        ld t0, {sbi_scratch_tmp0_offset}(tp)
        csrrw tp, mscratch, tp
        ",
    // save gprs
    "
        sd x0, 8 * 0 (sp)
        sd x1, 8 * 1 (sp)
        sd x3, 8 * 3 (sp)
        sd x4, 8 * 4 (sp)
        sd x5, 8 * 5 (sp)
        sd x6, 8 * 6 (sp)
        sd x7, 8 * 7 (sp)
        sd x8, 8 * 8 (sp)
        sd x9, 8 * 9 (sp)
        sd x10, 8 * 10 (sp)
        sd x11, 8 * 11 (sp)
        sd x12, 8 * 12 (sp)
        sd x13, 8 * 13 (sp)
        sd x14, 8 * 14 (sp)
        sd x15, 8 * 15 (sp)
        sd x16, 8 * 16 (sp)
        sd x17, 8 * 17 (sp)
        sd x18, 8 * 18 (sp)
        sd x19, 8 * 19 (sp)
        sd x20, 8 * 20 (sp)
        sd x21, 8 * 21 (sp)
        sd x22, 8 * 22 (sp)
        sd x23, 8 * 23 (sp)
        sd x24, 8 * 24 (sp)
        sd x25, 8 * 25 (sp)
        sd x26, 8 * 26 (sp)
        sd x27, 8 * 27 (sp)
        sd x28, 8 * 28 (sp)
        sd x29, 8 * 29 (sp)
        sd x30, 8 * 30 (sp)
        sd x31, 8 * 31 (sp)
        ",
    // save csrs
    "
        csrr t0, sstatus
        sd t0, 32*8(sp)
        csrr t0, stvec
        sd t0, 33*8(sp)
        csrr t0, sip
        sd t0, 34*8(sp)
        csrr  t0,scounteren
        sd t0, 35*8(sp)
        csrr  t0, sscratch
        sd t0, 36*8(sp)
        csrr t0, satp
        sd t0, 37*8(sp)
        csrr t0,senvcfg
        sd t0, 38*8(sp)
        // sd t0, 39*8(sp)
        // csrr scontext, t0
        csrr t0, mepc
        sd t0, 40*8(sp)
        ",
    // save pmp config
    "
        csrr t0, pmpcfg0
        sd t0, 41*8(sp)
        csrr t0, pmpaddr0
        sd t0, 42*8(sp)
        csrr t0, pmpaddr1
        sd t0, 43*8(sp)
        csrr t0, pmpaddr2
        sd t0, 44*8(sp)
        csrr t0, pmpaddr3
        sd t0, 45*8(sp)
        csrr t0, pmpaddr4
        sd t0, 46*8(sp)
        csrr t0, pmpaddr5
        sd t0, 47*8(sp)
        csrr t0, pmpaddr6
        sd t0, 48*8(sp)
        csrr t0, pmpaddr7
        sd t0, 49*8(sp)
        csrr t0, pmpaddr8
        sd t0, 50*8(sp)
        csrr t0, pmpaddr9
        sd t0, 51*8(sp)
        csrr t0, pmpaddr10
        sd t0, 52*8(sp)
        csrr t0, pmpaddr11
        sd t0, 53*8(sp)
        csrr t0, pmpaddr12
        sd t0, 54*8(sp)
        csrr t0, pmpaddr13
        sd t0, 55*8(sp)
        csrr t0, pmpaddr14
        sd t0, 56*8(sp)
        csrr t0, pmpaddr15
        sd t0, 57*8(sp)
        la sp, {tee_stack}
        add a0, a6, zero
        call {tee_handler}
        ",
        tee_stack = sym _tee_scratch_start,
        covh_ext_id = const 0x434F5648 as usize,
        context_size= const size_of::<Context>(),
        scratch_size = const TEE_SCRATCH_SIZE,
        sbi_scratch_tmp0_offset = const offset_of!(opensbi::sbi_scratch, tmp0),
        tee_handler = sym tee_handler
    )
}

#[no_mangle]
#[inline(never)]
extern "C" fn tee_handler(fid: usize) -> ! {
    // unlock the state
    let mut state_guard = STATE.lock();
    let state = state_guard.get_mut().unwrap();

    let (dst_domain_id, fid) = cove_unpack_fid!(fid);
    let active_domain = state.domains.iter().find(|d| d.active != 0).unwrap();
    let active_domain_id = active_domain.id;
    let dst_domain_type = state.domains[dst_domain_id].tsm_type.clone();
    let scratch_addr = &raw const _tee_scratch_start as *const u8 as usize;
    let scratch_ctx = (scratch_addr - (TEE_SCRATCH_SIZE + size_of::<Context>())) as *mut Context;

    // understand if we are in a TEECALL or a TEERET. To do so we need to check the target
    // domain (which is assumed to be a confidential domain). If the target domain is the same as
    // the active one, it means that this call comes from a TSM and it is a TEERET, otherwise it is
    // a TEECALL.
    // The outcome of this block is the address of the domain to be restored.
    let dst_addr = if active_domain_id == dst_domain_id {
        // TEERET
        // We don't need to store the calling context since we are implementing the
        // non interruptible TSM. We need a0 and a1 registers to deliver the result
        //
        // We need to retrieve the original calling context
        let src_id = (active_domain.active & !(1 << dst_domain_id)).trailing_zeros() as usize;
        let dst_addr = scratch_addr
            - (TEE_SCRATCH_SIZE + size_of::<Context>())
            - (src_id + 1) * size_of::<Context>();
        let dst_ctx = dst_addr as *mut Context;
        unsafe {
            (*dst_ctx).regs[10] = (*scratch_ctx).regs[10];
            (*dst_ctx).regs[11] = (*scratch_ctx).regs[11];
            // increment mepc to avoid loop
            (*dst_ctx).mepc += 4;
        }
        // Perform operations to cleanup specific to the functionality
        match fid {
            // Reset the PMP address to the shared memory
            SBI_COVH_GET_TSM_INFO => {
                let tsm_ctx = (scratch_addr
                    - (TEE_SCRATCH_SIZE + size_of::<Context>())
                    - (dst_domain_id + 1) * size_of::<Context>())
                    as *mut Context;

                unsafe {
                    (*tsm_ctx).pmpaddr[2] = 0;
                    (*tsm_ctx).pmpaddr[1] = 0;
                    (*dst_ctx).pmpcfg &= !0xFF << (2 * 8);
                }
            }
            _ => {}
        }
        state.domains[active_domain_id].active = 0;
        state.domains[src_id].active = 1 << src_id;
        dst_addr
    } else {
        // TEECALL
        // If the target domain is not a TSM, we will just respond to the src domain
        // with an error. In this case we don't do the context switch into the TSM since there is
        // not one. A malicious supervisor domain could attempt to get into a non TEE-aware
        // OS. So we change the dst_addr to the src domain.
        match dst_domain_type {
            TsmType::None => {
                let dst_addr = scratch_addr - (TEE_SCRATCH_SIZE + size_of::<Context>());

                let dst_ctx = dst_addr as *mut Context;
                unsafe {
                    (*dst_ctx).regs[10] = usize::MAX;
                    (*dst_ctx).regs[11] = 0;
                    // increment mepc to avoid loop
                    (*dst_ctx).mepc += 4;
                }
                dst_addr
            }
            _ => {
                // We need to store the calling context into the right structure
                let src_ctx = (scratch_addr
                    - (TEE_SCRATCH_SIZE + size_of::<Context>())
                    - (active_domain_id + 1) * size_of::<Context>())
                    as *mut Context;
                unsafe {
                    core::ptr::copy_nonoverlapping(scratch_ctx, src_ctx, 1);
                }
                let dst_addr = scratch_addr
                    - (TEE_SCRATCH_SIZE + size_of::<Context>())
                    - (dst_domain_id + 1) * size_of::<Context>();

                let dst_ctx = dst_addr as *mut Context;
                unsafe {
                    // we need to preserve all a0-a7 registers.
                    // Easier (maybe to help prefetch to store everything and to delete a5)
                    for i in 10..18 {
                        (*dst_ctx).regs[i] = (*src_ctx).regs[i];
                    }
                }

                state.domains[active_domain_id].active = 0;
                state.domains[dst_domain_id].active =
                    (1 << active_domain_id) | (1 << dst_domain_id);

                // Perform operations to allow the specific functionality
                match fid {
                    // For sbi_covh_get_tsm_info we need to give the TSM access to the memory space
                    // where he will write the tsm_info struct (a0) for the necessary size (a1).
                    SBI_COVH_GET_TSM_INFO => {
                        let addr = unsafe { (*dst_ctx).regs[10] };
                        let size = unsafe { (*dst_ctx).regs[11] };

                        let slot = 2;

                        // Build the CFG byte for TOR + RW (not locked)
                        let range = riscv::register::Range::TOR as usize;
                        let perm = riscv::register::Permission::RW as usize;
                        let locked = false as usize;
                        let cfg_byte = (locked << 7) | (range << 3) | (perm);

                        // Mask out old byte for slot 1 in pmpcfg0
                        let byte_mask = 0xff << (slot * 8);

                        unsafe {
                            (*dst_ctx).pmpaddr[slot - 1] = addr >> 2;
                            (*dst_ctx).pmpaddr[slot] = (addr + size) >> 2;

                            (*dst_ctx).pmpcfg &= !byte_mask;
                            (*dst_ctx).pmpcfg |= cfg_byte << (slot * 8);
                        }
                    }
                    _ => {}
                }
                dst_addr
            }
        }
    };

    // release the lock
    drop(state_guard);

    // restore target domain context
    unsafe {
        core::arch::asm!(
        "
        mv sp, {target_domain}
        j {tee_handler_exit}

        ",
        target_domain  = in(reg) dst_addr,
        tee_handler_exit = sym tee_handler_exit,
        options(nostack, noreturn)
        )
    }
}

#[unsafe(naked)]
fn tee_handler_exit() -> ! {
    core::arch::naked_asm!(
        "
=======
    // We can take another trap
    core::arch::asm!("li t0, 0x40000000000", "csrc mstatus, t0", options(nostack));

    /*
     * Call out trap handler which wraps opensbi trap handler
     */
    core::arch::asm!("add a0, sp, zero", "call {trap_handler}", trap_handler = sym opensbi::sbi_trap_handler);

    /*
     * Restores all general-purpose registers except A0 and T0 from the trap context stack.
     */
    core::arch::asm!(
        "ld ra, {sbi_trap_regs_offset_ra}(a0)",
        "ld sp, {sbi_trap_regs_offset_sp}(a0)",
        "ld gp, {sbi_trap_regs_offset_gp}(a0)",
        "ld tp, {sbi_trap_regs_offset_tp}(a0)",
        "ld t1, {sbi_trap_regs_offset_t1}(a0)",
        "ld t2, {sbi_trap_regs_offset_t2}(a0)",
        "ld s0, {sbi_trap_regs_offset_s0}(a0)",
        "ld s1, {sbi_trap_regs_offset_s1}(a0)",
        "ld a1, {sbi_trap_regs_offset_a1}(a0)",
        "ld a2, {sbi_trap_regs_offset_a2}(a0)",
        "ld a3, {sbi_trap_regs_offset_a3}(a0)",
        "ld a4, {sbi_trap_regs_offset_a4}(a0)",
        "ld a5, {sbi_trap_regs_offset_a5}(a0)",
        "ld a6, {sbi_trap_regs_offset_a6}(a0)",
        "ld a7, {sbi_trap_regs_offset_a7}(a0)",
        "ld s2, {sbi_trap_regs_offset_s2}(a0)",
        "ld s3, {sbi_trap_regs_offset_s3}(a0)",
        "ld s4, {sbi_trap_regs_offset_s4}(a0)",
        "ld s5, {sbi_trap_regs_offset_s5}(a0)",
        "ld s6, {sbi_trap_regs_offset_s6}(a0)",
        "ld s7, {sbi_trap_regs_offset_s7}(a0)",
        "ld s8, {sbi_trap_regs_offset_s8}(a0)",
        "ld s9, {sbi_trap_regs_offset_s9}(a0)",
        "ld s10, {sbi_trap_regs_offset_s10}(a0)",
        "ld s11, {sbi_trap_regs_offset_s11}(a0)",
        "ld t3, {sbi_trap_regs_offset_t3}(a0)",
        "ld t4, {sbi_trap_regs_offset_t4}(a0)",
        "ld t5, {sbi_trap_regs_offset_t5}(a0)",
        "ld t6, {sbi_trap_regs_offset_t6}(a0)",
        sbi_trap_regs_offset_sp = const offset_of!(opensbi::sbi_trap_regs, sp),
        sbi_trap_regs_offset_ra = const offset_of!(opensbi::sbi_trap_regs, ra),
        sbi_trap_regs_offset_gp = const offset_of!(opensbi::sbi_trap_regs, gp),
        sbi_trap_regs_offset_tp = const offset_of!(opensbi::sbi_trap_regs, tp),
        sbi_trap_regs_offset_t1 = const offset_of!(opensbi::sbi_trap_regs, t1),
        sbi_trap_regs_offset_t2 = const offset_of!(opensbi::sbi_trap_regs, t2),
        sbi_trap_regs_offset_s0 = const offset_of!(opensbi::sbi_trap_regs, s0),
        sbi_trap_regs_offset_s1 = const offset_of!(opensbi::sbi_trap_regs, s1),
        sbi_trap_regs_offset_a1 = const offset_of!(opensbi::sbi_trap_regs, a1),
        sbi_trap_regs_offset_a2 = const offset_of!(opensbi::sbi_trap_regs, a2),
        sbi_trap_regs_offset_a3 = const offset_of!(opensbi::sbi_trap_regs, a3),
        sbi_trap_regs_offset_a4 = const offset_of!(opensbi::sbi_trap_regs, a4),
        sbi_trap_regs_offset_a5 = const offset_of!(opensbi::sbi_trap_regs, a5),
        sbi_trap_regs_offset_a6 = const offset_of!(opensbi::sbi_trap_regs, a6),
        sbi_trap_regs_offset_a7 = const offset_of!(opensbi::sbi_trap_regs, a7),
        sbi_trap_regs_offset_s2 = const offset_of!(opensbi::sbi_trap_regs, s2),
        sbi_trap_regs_offset_s3 = const offset_of!(opensbi::sbi_trap_regs, s3),
        sbi_trap_regs_offset_s4 = const offset_of!(opensbi::sbi_trap_regs, s4),
        sbi_trap_regs_offset_s5 = const offset_of!(opensbi::sbi_trap_regs, s5),
        sbi_trap_regs_offset_s6 = const offset_of!(opensbi::sbi_trap_regs, s6),
        sbi_trap_regs_offset_s7 = const offset_of!(opensbi::sbi_trap_regs, s7),
        sbi_trap_regs_offset_s8 = const offset_of!(opensbi::sbi_trap_regs, s8),
        sbi_trap_regs_offset_s9 = const offset_of!(opensbi::sbi_trap_regs, s9),
        sbi_trap_regs_offset_s10 = const offset_of!(opensbi::sbi_trap_regs, s10),
        sbi_trap_regs_offset_s11 = const offset_of!(opensbi::sbi_trap_regs, s11),
        sbi_trap_regs_offset_t3 = const offset_of!(opensbi::sbi_trap_regs, t3),
        sbi_trap_regs_offset_t4 = const offset_of!(opensbi::sbi_trap_regs, t4),
        sbi_trap_regs_offset_t5 = const offset_of!(opensbi::sbi_trap_regs, t5),
        sbi_trap_regs_offset_t6 = const offset_of!(opensbi::sbi_trap_regs, t6),
    );
    /*
     * Restores the machine status (MSTATUS) and machine exception program counter (MEPC)
     * registers from the trap context stack.
     */
    core::arch::asm!(
        "ld t0, {sbi_trap_regs_offset_mstatus}(a0)",
        "csrw mstatus, t0",
        "ld t0, {sbi_trap_regs_offset_mepc}(a0)",
        "csrw mepc, t0",
        sbi_trap_regs_offset_mstatus= const offset_of!(opensbi::sbi_trap_regs, mstatus),
        sbi_trap_regs_offset_mepc = const offset_of!(opensbi::sbi_trap_regs, mepc),
    );
    /*
     * Restores the A0 and T0 registers from the trap context stack.
     */
    core::arch::asm!(
        "ld t0, {sbi_trap_regs_offset_t0}(a0)",
        "ld a0, {sbi_trap_regs_offset_a0}(a0)",
        sbi_trap_regs_offset_t0 = const offset_of!(opensbi::sbi_trap_regs, t0),
        sbi_trap_regs_offset_a0 = const offset_of!(opensbi::sbi_trap_regs, a0),
    );

    core::arch::asm!("mret", options(noreturn))
}

extern "C" fn tee_handler() -> ! {
    unsafe {
        core::arch::asm!(
        // calculate new stack pointer for tee handling. To do so, we use the mscratch and adapt to
        // the opensbi scartch memory layout.
        // This block needs:
        // - a7 as base pointer as we assume it as CoVE ID
        // - t0 as arithemtic register to calculate the offset
        "csrrw tp, mscratch, tp
        sd t0, {sbi_scratch_tmp0_offset}(tp)
        la a7, {tee_stack}
        li t0, {scratch_size}
        add t0, t0, {context_size}
        sub a7, a7, t0
        sd sp, 8*2(a7)
        add sp, a7, zero
        // restore a7 and t0 and swap back the mscratch
        la a7, {covh_ext_id}
        ld t0, {sbi_scratch_tmp0_offset}(tp)
        csrrw tp, mscratch, tp
        ",
        // save gprs
        "
        sd x0, 8 * 0 (sp)
        sd x1, 8 * 1 (sp)
        sd x3, 8 * 3 (sp)
        sd x4, 8 * 4 (sp)
        sd x5, 8 * 5 (sp)
        sd x6, 8 * 6 (sp)
        sd x7, 8 * 7 (sp)
        sd x8, 8 * 8 (sp)
        sd x9, 8 * 9 (sp)
        sd x10, 8 * 10 (sp)
        sd x11, 8 * 11 (sp)
        sd x12, 8 * 12 (sp)
        sd x13, 8 * 13 (sp)
        sd x14, 8 * 14 (sp)
        sd x15, 8 * 15 (sp)
        sd x16, 8 * 16 (sp)
        sd x17, 8 * 17 (sp)
        sd x18, 8 * 18 (sp)
        sd x19, 8 * 19 (sp)
        sd x20, 8 * 20 (sp)
        sd x21, 8 * 21 (sp)
        sd x22, 8 * 22 (sp)
        sd x23, 8 * 23 (sp)
        sd x24, 8 * 24 (sp)
        sd x25, 8 * 25 (sp)
        sd x26, 8 * 26 (sp)
        sd x27, 8 * 27 (sp)
        sd x28, 8 * 28 (sp)
        sd x29, 8 * 29 (sp)
        sd x30, 8 * 30 (sp)
        sd x31, 8 * 31 (sp)
        ",
        // save csrs
        "
        csrr t0, sstatus
        sd t0, 32*8(sp)
        csrr t0, stvec
        sd t0, 33*8(sp)
        csrr t0, sip
        sd t0, 34*8(sp)
        csrr  t0,scounteren
        sd t0, 35*8(sp)
        csrr  t0, sscratch
        sd t0, 36*8(sp)
        csrr t0, satp
        sd t0, 37*8(sp)
        csrr t0,senvcfg
        sd t0, 38*8(sp)
        // sd t0, 39*8(sp)
        // csrr scontext, t0
        csrr t0, mepc
        sd t0, 40*8(sp)
        ",
        // save pmp config
        "
        csrr t0, pmpcfg0
        sd t0, 41*8(sp)
        csrr t0, pmpaddr0
        sd t0, 42*8(sp)
        csrr t0, pmpaddr1
        sd t0, 43*8(sp)
        csrr t0, pmpaddr2
        sd t0, 44*8(sp)
        csrr t0, pmpaddr3
        sd t0, 45*8(sp)
        csrr t0, pmpaddr4
        sd t0, 46*8(sp)
        csrr t0, pmpaddr5
        sd t0, 47*8(sp)
        csrr t0, pmpaddr6
        sd t0, 48*8(sp)
        csrr t0, pmpaddr7
        sd t0, 49*8(sp)
        csrr t0, pmpaddr8
        sd t0, 50*8(sp)
        csrr t0, pmpaddr9
        sd t0, 51*8(sp)
        csrr t0, pmpaddr10
        sd t0, 52*8(sp)
        csrr t0, pmpaddr11
        sd t0, 53*8(sp)
        csrr t0, pmpaddr12
        sd t0, 54*8(sp)
        csrr t0, pmpaddr13
        sd t0, 55*8(sp)
        csrr t0, pmpaddr14
        sd t0, 56*8(sp)
        csrr t0, pmpaddr15
        sd t0, 57*8(sp)
        ",
        "la sp, {tee_stack}",
        tee_stack = sym _tee_scratch_start,
        covh_ext_id = const 0x434F5648 as usize,
        context_size= const size_of::<Context>(),
        scratch_size = const TEE_SCRATCH_SIZE,
        sbi_scratch_tmp0_offset = const offset_of!(opensbi::sbi_scratch, tmp0),
        options(nostack)
        )
    }
    // unlock the state
    let mut state_guard = STATE.lock();
    let state = state_guard.get_mut().unwrap();

    // retrieve the target supervisor domain and the current active domain
    let mut fid: usize;
    unsafe {
        core::arch::asm!("add {}, a6, zero", out(reg) fid, options(readonly, nostack));
    }
    let (dst_domain_id, _fid) = cove_unpack_fid!(fid);
    let active_domain = state.domains.iter().find(|d| d.active != 0).unwrap();
    let active_domain_id = active_domain.id;
    let scratch_addr = &raw const _tee_scratch_start as *const u8 as usize;
    let scratch_ctx = (scratch_addr - (TEE_SCRATCH_SIZE + size_of::<Context>())) as *mut Context;

    // understand if it we are in a TEECALL or a TEERET. To do so we need to check if the target
    // domain (which is assumed to be a confidential domain). If the target domain is the same as
    // the active one, it means that this call comes from a TSM and it is a TEERET, otherwise it is
    // a TEECALL.
    // The outcome of this block is the address of the domain to be restored.
    let dst_addr = if active_domain_id == dst_domain_id {
        // TEERET
        // We don't need to store the calling context since we are implementing the
        // non interruptible TSM. We need a0 and a1 registers to deliver the result
        //
        // We need to retrieve the original calling context
        let src_id = (active_domain.active & !(1 << dst_domain_id)).trailing_zeros() as usize;
        let dst_addr = scratch_addr
            - (TEE_SCRATCH_SIZE + size_of::<Context>())
            - (src_id + 1) * size_of::<Context>();
        let dst_ctx = dst_addr as *mut Context;
        unsafe {
            (*dst_ctx).regs[10] = (*scratch_ctx).regs[10];
            (*dst_ctx).regs[11] = (*scratch_ctx).regs[11];
            // increment mepc to avoid loop
            (*dst_ctx).mepc += 4;
        }
        state.domains[active_domain_id].active = 0;
        state.domains[src_id].active = 1;
        dst_addr
    } else {
        // TEECALL
        // We need to store the calling context into the right structure
        let src_ctx = (scratch_addr
            - (TEE_SCRATCH_SIZE + size_of::<Context>())
            - (active_domain_id + 1) * size_of::<Context>()) as *mut Context;
        unsafe {
            core::ptr::copy_nonoverlapping(scratch_ctx, src_ctx, 1);
        }
        let dst_addr = scratch_addr
            - (TEE_SCRATCH_SIZE + size_of::<Context>())
            - (dst_domain_id + 1) * size_of::<Context>();

        let dst_ctx = dst_addr as *mut Context;
        unsafe {
            // we need to preserve all a0-a7 registers without a5.
            // Easier (maybe to help prefetch to store everything and to delete a5)
            for i in 10..18 {
                (*dst_ctx).regs[i] = (*src_ctx).regs[i];
            }
            (*dst_ctx).regs[15] = 0;
        }

        // deactivate the domain and mark the target supervisor domain active indicating the src
        // domain
        state.domains[active_domain_id].active = 0;
        state.domains[dst_domain_id].active = (1 << active_domain_id) | (1 << dst_domain_id);
        dst_addr
    };

    // release the lock
    drop(state_guard);

    // restore target domain context
    unsafe {
        core::arch::asm!(
            // setup stack
            "
            mv sp, {target_domain}
            ",
            "
            .align 4
>>>>>>> 7e1e4d1d
            ld zero, 0(sp)
            ld ra, 1*8(sp)
            ld gp, 3*8(sp)
            ld tp, 4*8(sp)
            ld t0, 5*8(sp)
            ld t1, 6*8(sp)
            ld t2, 7*8(sp)
            ld s0, 8*8(sp)
            ld s1, 9*8(sp)
            ld a0, 10*8(sp)
            ld a1, 11*8(sp)
            ld a2, 12*8(sp)
            ld a3, 13*8(sp)
            ld a4, 14*8(sp)
            ld a5, 15*8(sp)
            ld a6, 16*8(sp)
            ld a7, 17*8(sp)
            ld s2, 18*8(sp)
            ld s3, 19*8(sp)
            ld s4, 20*8(sp)
            ld s5, 21*8(sp)
            ld s6, 22*8(sp)
            ld s7, 23*8(sp)
            ld s8, 24*8(sp)
            ld s9, 25*8(sp)
            ld s10, 26*8(sp)
            ld s11, 27*8(sp)
            ld t3, 28*8(sp)
            ld t4, 29*8(sp)
            ld t5, 30*8(sp)
            ld t6, 31*8(sp)
            ",
<<<<<<< HEAD
        // restore CSRs
        "
=======
            // restore CSRs
            "
>>>>>>> 7e1e4d1d
            ld t0, 32*8(sp)
            csrw sstatus, t0
            ld t0, 33*8(sp)
            csrw stvec, t0
            ld t0, 34*8(sp)
            csrw sip, t0
            ld t0, 35*8(sp)
            csrw scounteren, t0
            ld t0, 36*8(sp)
            csrw sscratch, t0
            ld t0, 37*8(sp)
            csrw satp, t0
            ld t0, 38*8(sp)
            csrw senvcfg, t0
            // ld t0, 39*8(sp)
            // csrw scontext, t0
            ld t0, 40*8(sp)
            csrw mepc, t0
            ",
<<<<<<< HEAD
        // restore pmp
        "
=======

            // restore pmp
            "
            ld t0, 41*8(sp)
            csrw pmpcfg0, t0
>>>>>>> 7e1e4d1d
            ld t0, 42*8(sp)
            csrw pmpaddr0, t0
            ld t0, 43*8(sp)
            csrw pmpaddr1, t0
            ld t0, 44*8(sp)
            csrw pmpaddr2, t0
            ld t0, 45*8(sp)
            csrw pmpaddr3, t0
            ld t0, 46*8(sp)
            csrw pmpaddr4, t0
            ld t0, 47*8(sp)
            csrw pmpaddr5, t0
            ld t0, 48*8(sp)
            csrw pmpaddr6, t0
            ld t0, 49*8(sp)
            csrw pmpaddr7, t0
<<<<<<< HEAD
            fence
            fence.i
            ld t0, 41*8(sp)
            csrw pmpcfg0, t0
        ",
        "
            // restore t0 and sp
            ld t0, 5*8(sp)
            ld sp, 2*8(sp)
            mret
        ",
    )
=======
            ld t0, 50*8(sp)
            csrw pmpaddr8, t0
            ld t0, 51*8(sp)
            csrw pmpaddr9, t0
            ld t0, 52*8(sp)
            csrw pmpaddr10, t0
            ld t0, 53*8(sp)
            csrw pmpaddr11, t0
            ld t0, 54*8(sp)
            csrw pmpaddr12, t0
            ld t0, 55*8(sp)
            csrw pmpaddr13, t0
            ld t0, 56*8(sp)
            csrw pmpaddr14, t0
            ld t0, 57*8(sp)
            csrw pmpaddr15, t0
            ",
            // restore sp
            "ld sp, 2*8(sp)",
            target_domain = in(reg) dst_addr,
            options(nostack),
        )
    };
    riscv::asm::fence_i();
    riscv::asm::fence();

    unsafe { core::arch::asm!("mret", options(noreturn, nostack)) }
>>>>>>> 7e1e4d1d
}<|MERGE_RESOLUTION|>--- conflicted
+++ resolved
@@ -12,79 +12,26 @@
 
 use crate::{
     _tee_scratch_start, opensbi,
-<<<<<<< HEAD
     sbi::SBI_COVH_GET_TSM_INFO,
-=======
->>>>>>> 7e1e4d1d
     shadowfax_core::state::{Context, TsmType, STATE},
 };
 use core::mem::offset_of;
 
-<<<<<<< HEAD
-=======
-macro_rules! cove_pack_fid {
-    ($sdid:expr, $fid:expr) => {
-        (($sdid & 0x3F) << 26) | ($fid & 0xFFFF)
-    };
-}
-
->>>>>>> 7e1e4d1d
 macro_rules! cove_unpack_fid {
     ($fid:expr) => {
         (($fid >> 26) & 0x3F, $fid & 0xFFFF)
     };
 }
 
-<<<<<<< HEAD
 pub const TEE_SCRATCH_SIZE: usize = 0xF000;
-=======
-pub const TEE_SCRATCH_SIZE: usize = 0x8000;
->>>>>>> 7e1e4d1d
 
 /// The main trap handler function that orchestrates the saving and restoring of registers.
 /// The handler verifies if the trap is a TEECALL/TEERESUME or a TEERET and handles it with custom
 /// logic.
 #[align(4)]
-<<<<<<< HEAD
 #[unsafe(naked)]
 pub unsafe extern "C" fn handler() -> ! {
     core::arch::naked_asm!(
-=======
-pub unsafe extern "C" fn handler() -> ! {
-    /*
-     * Check if the trap is a TEECALL/TEERET and perform the context switch to the tsm
-     */
-    core::arch::asm!(
-        // Swap TP and MSCRATCH
-        "csrrw tp, mscratch, tp",
-        "sd t0, {sbi_scratch_tmp0_offset}(tp)",
-        // check if it's an ecall
-        "csrr t0, mcause",
-        "add t0, t0, -{ecall_code}",
-        "bnez t0, 1f",
-        // if an ecall, check if it's a CoVE request
-        "li t0, {covh_ext_id}",
-        // TODO: a7 may be tampered
-        "sub t0, a7, t0",
-        "bnez t0, 1f",
-
-        // restore t0 and swap back the tp and mscratch
-        "ld t0, {sbi_scratch_tmp0_offset}(tp)",
-        "csrrw tp, mscratch, tp",
-        "j {tee_handler}",
-
-        "1:",
-        sbi_scratch_tmp0_offset = const offset_of!(opensbi::sbi_scratch, tmp0),
-        ecall_code = const Exception::SupervisorEnvCall as usize,
-        covh_ext_id = const 0x434F5648 as usize,
-        tee_handler = sym tee_handler,
-    );
-    /*
-     * Saves the current stack pointer and sets up the stack pointer for the trap context.
-     * It also swaps the TP and MSCRATCH registers.
-     */
-    core::arch::asm!(
->>>>>>> 7e1e4d1d
         /*
          * Check if the trap is a TEECALL/TEERET and perform the context switch to the tsm
          * TODO: a7 may be tampered
@@ -286,65 +233,11 @@
         sbi_trap_context_size = const (size_of::<opensbi::sbi_trap_regs>() + size_of::<opensbi::sbi_trap_info>() ) ,
         sbi_trap_regs_offset_sp = const offset_of!(opensbi::sbi_trap_regs, sp),
         sbi_trap_regs_offset_t0 = const offset_of!(opensbi::sbi_trap_regs, t0),
-<<<<<<< HEAD
 
         sbi_trap_regs_offset_mepc = const offset_of!(opensbi::sbi_trap_regs, mepc),
         sbi_trap_regs_offset_mstatus= const offset_of!(opensbi::sbi_trap_regs, mstatus),
         sbi_trap_regs_offset_mstatush = const offset_of!(opensbi::sbi_trap_regs, mstatusH),
 
-=======
-        sbi_scratch_tmp0_offset = const offset_of!(opensbi::sbi_scratch, tmp0),
-    );
-    /*
-     * Saves the machine exception program counter (MEPC) and machine status (MSTATUS) registers
-     * to the trap context stack.
-     */
-    core::arch::asm!(
-        "csrr t0, mepc",
-        "sd t0, {sbi_trap_regs_offset_mepc}(sp)",
-        "csrr t0, mstatus",
-        "sd t0, {sbi_trap_regs_offset_mstatus}(sp)",
-        "sd zero, {sbi_trap_regs_offset_mstatush}(sp)",
-        sbi_trap_regs_offset_mepc = const offset_of!(opensbi::sbi_trap_regs, mepc),
-        sbi_trap_regs_offset_mstatus= const offset_of!(opensbi::sbi_trap_regs, mstatus),
-        sbi_trap_regs_offset_mstatush = const offset_of!(opensbi::sbi_trap_regs, mstatusH),
-    );
-    /*
-     * Saves additional trap information such as cause and trap value to the trap context stack.
-     * Clears the machine-dependent trap (MDT) register.
-     */
-    core::arch::asm!(
-        "sd zero, {sbi_trap_regs_offset_zero}(sp)",
-        "sd ra, {sbi_trap_regs_offset_ra}(sp)",
-        "sd gp, {sbi_trap_regs_offset_gp}(sp)",
-        "sd tp, {sbi_trap_regs_offset_tp}(sp)",
-        "sd t1, {sbi_trap_regs_offset_t1}(sp)",
-        "sd t2, {sbi_trap_regs_offset_t2}(sp)",
-        "sd s0, {sbi_trap_regs_offset_s0}(sp)",
-        "sd s1, {sbi_trap_regs_offset_s1}(sp)",
-        "sd a0, {sbi_trap_regs_offset_a0}(sp)",
-        "sd a1, {sbi_trap_regs_offset_a1}(sp)",
-        "sd a2, {sbi_trap_regs_offset_a2}(sp)",
-        "sd a3, {sbi_trap_regs_offset_a3}(sp)",
-        "sd a4, {sbi_trap_regs_offset_a4}(sp)",
-        "sd a5, {sbi_trap_regs_offset_a5}(sp)",
-        "sd a6, {sbi_trap_regs_offset_a6}(sp)",
-        "sd a7, {sbi_trap_regs_offset_a7}(sp)",
-        "sd s2, {sbi_trap_regs_offset_s2}(sp)",
-        "sd s3, {sbi_trap_regs_offset_s3}(sp)",
-        "sd s4, {sbi_trap_regs_offset_s4}(sp)",
-        "sd s5, {sbi_trap_regs_offset_s5}(sp)",
-        "sd s6, {sbi_trap_regs_offset_s6}(sp)",
-        "sd s7, {sbi_trap_regs_offset_s7}(sp)",
-        "sd s8, {sbi_trap_regs_offset_s8}(sp)",
-        "sd s9, {sbi_trap_regs_offset_s9}(sp)",
-        "sd s10, {sbi_trap_regs_offset_s10}(sp)",
-        "sd s11, {sbi_trap_regs_offset_s11}(sp)",
-        "sd t3, {sbi_trap_regs_offset_t3}(sp)",
-        "sd t4, {sbi_trap_regs_offset_t4}(sp)",
-        "sd t5, {sbi_trap_regs_offset_t5}(sp)",
-        "sd t6, {sbi_trap_regs_offset_t6}(sp)",
->>>>>>> 7e1e4d1d
         sbi_trap_regs_offset_zero = const offset_of!(opensbi::sbi_trap_regs, zero),
         sbi_trap_regs_offset_ra = const offset_of!(opensbi::sbi_trap_regs, ra),
         sbi_trap_regs_offset_gp = const offset_of!(opensbi::sbi_trap_regs, gp),
@@ -375,20 +268,7 @@
         sbi_trap_regs_offset_t4 = const offset_of!(opensbi::sbi_trap_regs, t4),
         sbi_trap_regs_offset_t5 = const offset_of!(opensbi::sbi_trap_regs, t5),
         sbi_trap_regs_offset_t6 = const offset_of!(opensbi::sbi_trap_regs, t6),
-<<<<<<< HEAD
-
-=======
-    );
-    core::arch::asm!(
-        "csrr t0, mcause",
-        "sd t0, ({sbi_trap_regs_size} + {sbi_trap_info_offset_cause})(sp)",
-        "csrr t0, mtval",
-        "sd t0, ({sbi_trap_regs_size} + {sbi_trap_info_offset_tval})(sp)",
-        "sd zero, ({sbi_trap_regs_size} + {sbi_trap_info_offset_tval2})(sp)",
-        "sd zero, ({sbi_trap_regs_size} + {sbi_trap_info_offset_tinst})(sp)",
-        "li t0, 0",
-        "sd t0, ({sbi_trap_regs_size} + {sbi_trap_info_offset_gva})(sp)",
->>>>>>> 7e1e4d1d
+
         sbi_trap_regs_size = const size_of::<opensbi::sbi_trap_regs>(),
         sbi_trap_info_offset_cause = const  offset_of!(opensbi::sbi_trap_info, cause),
         sbi_trap_info_offset_tval = const offset_of!(opensbi::sbi_trap_info, tval),
@@ -398,7 +278,6 @@
 
         trap_handler = sym opensbi::sbi_trap_handler
     );
-<<<<<<< HEAD
 }
 
 #[unsafe(naked)]
@@ -684,308 +563,6 @@
 fn tee_handler_exit() -> ! {
     core::arch::naked_asm!(
         "
-=======
-    // We can take another trap
-    core::arch::asm!("li t0, 0x40000000000", "csrc mstatus, t0", options(nostack));
-
-    /*
-     * Call out trap handler which wraps opensbi trap handler
-     */
-    core::arch::asm!("add a0, sp, zero", "call {trap_handler}", trap_handler = sym opensbi::sbi_trap_handler);
-
-    /*
-     * Restores all general-purpose registers except A0 and T0 from the trap context stack.
-     */
-    core::arch::asm!(
-        "ld ra, {sbi_trap_regs_offset_ra}(a0)",
-        "ld sp, {sbi_trap_regs_offset_sp}(a0)",
-        "ld gp, {sbi_trap_regs_offset_gp}(a0)",
-        "ld tp, {sbi_trap_regs_offset_tp}(a0)",
-        "ld t1, {sbi_trap_regs_offset_t1}(a0)",
-        "ld t2, {sbi_trap_regs_offset_t2}(a0)",
-        "ld s0, {sbi_trap_regs_offset_s0}(a0)",
-        "ld s1, {sbi_trap_regs_offset_s1}(a0)",
-        "ld a1, {sbi_trap_regs_offset_a1}(a0)",
-        "ld a2, {sbi_trap_regs_offset_a2}(a0)",
-        "ld a3, {sbi_trap_regs_offset_a3}(a0)",
-        "ld a4, {sbi_trap_regs_offset_a4}(a0)",
-        "ld a5, {sbi_trap_regs_offset_a5}(a0)",
-        "ld a6, {sbi_trap_regs_offset_a6}(a0)",
-        "ld a7, {sbi_trap_regs_offset_a7}(a0)",
-        "ld s2, {sbi_trap_regs_offset_s2}(a0)",
-        "ld s3, {sbi_trap_regs_offset_s3}(a0)",
-        "ld s4, {sbi_trap_regs_offset_s4}(a0)",
-        "ld s5, {sbi_trap_regs_offset_s5}(a0)",
-        "ld s6, {sbi_trap_regs_offset_s6}(a0)",
-        "ld s7, {sbi_trap_regs_offset_s7}(a0)",
-        "ld s8, {sbi_trap_regs_offset_s8}(a0)",
-        "ld s9, {sbi_trap_regs_offset_s9}(a0)",
-        "ld s10, {sbi_trap_regs_offset_s10}(a0)",
-        "ld s11, {sbi_trap_regs_offset_s11}(a0)",
-        "ld t3, {sbi_trap_regs_offset_t3}(a0)",
-        "ld t4, {sbi_trap_regs_offset_t4}(a0)",
-        "ld t5, {sbi_trap_regs_offset_t5}(a0)",
-        "ld t6, {sbi_trap_regs_offset_t6}(a0)",
-        sbi_trap_regs_offset_sp = const offset_of!(opensbi::sbi_trap_regs, sp),
-        sbi_trap_regs_offset_ra = const offset_of!(opensbi::sbi_trap_regs, ra),
-        sbi_trap_regs_offset_gp = const offset_of!(opensbi::sbi_trap_regs, gp),
-        sbi_trap_regs_offset_tp = const offset_of!(opensbi::sbi_trap_regs, tp),
-        sbi_trap_regs_offset_t1 = const offset_of!(opensbi::sbi_trap_regs, t1),
-        sbi_trap_regs_offset_t2 = const offset_of!(opensbi::sbi_trap_regs, t2),
-        sbi_trap_regs_offset_s0 = const offset_of!(opensbi::sbi_trap_regs, s0),
-        sbi_trap_regs_offset_s1 = const offset_of!(opensbi::sbi_trap_regs, s1),
-        sbi_trap_regs_offset_a1 = const offset_of!(opensbi::sbi_trap_regs, a1),
-        sbi_trap_regs_offset_a2 = const offset_of!(opensbi::sbi_trap_regs, a2),
-        sbi_trap_regs_offset_a3 = const offset_of!(opensbi::sbi_trap_regs, a3),
-        sbi_trap_regs_offset_a4 = const offset_of!(opensbi::sbi_trap_regs, a4),
-        sbi_trap_regs_offset_a5 = const offset_of!(opensbi::sbi_trap_regs, a5),
-        sbi_trap_regs_offset_a6 = const offset_of!(opensbi::sbi_trap_regs, a6),
-        sbi_trap_regs_offset_a7 = const offset_of!(opensbi::sbi_trap_regs, a7),
-        sbi_trap_regs_offset_s2 = const offset_of!(opensbi::sbi_trap_regs, s2),
-        sbi_trap_regs_offset_s3 = const offset_of!(opensbi::sbi_trap_regs, s3),
-        sbi_trap_regs_offset_s4 = const offset_of!(opensbi::sbi_trap_regs, s4),
-        sbi_trap_regs_offset_s5 = const offset_of!(opensbi::sbi_trap_regs, s5),
-        sbi_trap_regs_offset_s6 = const offset_of!(opensbi::sbi_trap_regs, s6),
-        sbi_trap_regs_offset_s7 = const offset_of!(opensbi::sbi_trap_regs, s7),
-        sbi_trap_regs_offset_s8 = const offset_of!(opensbi::sbi_trap_regs, s8),
-        sbi_trap_regs_offset_s9 = const offset_of!(opensbi::sbi_trap_regs, s9),
-        sbi_trap_regs_offset_s10 = const offset_of!(opensbi::sbi_trap_regs, s10),
-        sbi_trap_regs_offset_s11 = const offset_of!(opensbi::sbi_trap_regs, s11),
-        sbi_trap_regs_offset_t3 = const offset_of!(opensbi::sbi_trap_regs, t3),
-        sbi_trap_regs_offset_t4 = const offset_of!(opensbi::sbi_trap_regs, t4),
-        sbi_trap_regs_offset_t5 = const offset_of!(opensbi::sbi_trap_regs, t5),
-        sbi_trap_regs_offset_t6 = const offset_of!(opensbi::sbi_trap_regs, t6),
-    );
-    /*
-     * Restores the machine status (MSTATUS) and machine exception program counter (MEPC)
-     * registers from the trap context stack.
-     */
-    core::arch::asm!(
-        "ld t0, {sbi_trap_regs_offset_mstatus}(a0)",
-        "csrw mstatus, t0",
-        "ld t0, {sbi_trap_regs_offset_mepc}(a0)",
-        "csrw mepc, t0",
-        sbi_trap_regs_offset_mstatus= const offset_of!(opensbi::sbi_trap_regs, mstatus),
-        sbi_trap_regs_offset_mepc = const offset_of!(opensbi::sbi_trap_regs, mepc),
-    );
-    /*
-     * Restores the A0 and T0 registers from the trap context stack.
-     */
-    core::arch::asm!(
-        "ld t0, {sbi_trap_regs_offset_t0}(a0)",
-        "ld a0, {sbi_trap_regs_offset_a0}(a0)",
-        sbi_trap_regs_offset_t0 = const offset_of!(opensbi::sbi_trap_regs, t0),
-        sbi_trap_regs_offset_a0 = const offset_of!(opensbi::sbi_trap_regs, a0),
-    );
-
-    core::arch::asm!("mret", options(noreturn))
-}
-
-extern "C" fn tee_handler() -> ! {
-    unsafe {
-        core::arch::asm!(
-        // calculate new stack pointer for tee handling. To do so, we use the mscratch and adapt to
-        // the opensbi scartch memory layout.
-        // This block needs:
-        // - a7 as base pointer as we assume it as CoVE ID
-        // - t0 as arithemtic register to calculate the offset
-        "csrrw tp, mscratch, tp
-        sd t0, {sbi_scratch_tmp0_offset}(tp)
-        la a7, {tee_stack}
-        li t0, {scratch_size}
-        add t0, t0, {context_size}
-        sub a7, a7, t0
-        sd sp, 8*2(a7)
-        add sp, a7, zero
-        // restore a7 and t0 and swap back the mscratch
-        la a7, {covh_ext_id}
-        ld t0, {sbi_scratch_tmp0_offset}(tp)
-        csrrw tp, mscratch, tp
-        ",
-        // save gprs
-        "
-        sd x0, 8 * 0 (sp)
-        sd x1, 8 * 1 (sp)
-        sd x3, 8 * 3 (sp)
-        sd x4, 8 * 4 (sp)
-        sd x5, 8 * 5 (sp)
-        sd x6, 8 * 6 (sp)
-        sd x7, 8 * 7 (sp)
-        sd x8, 8 * 8 (sp)
-        sd x9, 8 * 9 (sp)
-        sd x10, 8 * 10 (sp)
-        sd x11, 8 * 11 (sp)
-        sd x12, 8 * 12 (sp)
-        sd x13, 8 * 13 (sp)
-        sd x14, 8 * 14 (sp)
-        sd x15, 8 * 15 (sp)
-        sd x16, 8 * 16 (sp)
-        sd x17, 8 * 17 (sp)
-        sd x18, 8 * 18 (sp)
-        sd x19, 8 * 19 (sp)
-        sd x20, 8 * 20 (sp)
-        sd x21, 8 * 21 (sp)
-        sd x22, 8 * 22 (sp)
-        sd x23, 8 * 23 (sp)
-        sd x24, 8 * 24 (sp)
-        sd x25, 8 * 25 (sp)
-        sd x26, 8 * 26 (sp)
-        sd x27, 8 * 27 (sp)
-        sd x28, 8 * 28 (sp)
-        sd x29, 8 * 29 (sp)
-        sd x30, 8 * 30 (sp)
-        sd x31, 8 * 31 (sp)
-        ",
-        // save csrs
-        "
-        csrr t0, sstatus
-        sd t0, 32*8(sp)
-        csrr t0, stvec
-        sd t0, 33*8(sp)
-        csrr t0, sip
-        sd t0, 34*8(sp)
-        csrr  t0,scounteren
-        sd t0, 35*8(sp)
-        csrr  t0, sscratch
-        sd t0, 36*8(sp)
-        csrr t0, satp
-        sd t0, 37*8(sp)
-        csrr t0,senvcfg
-        sd t0, 38*8(sp)
-        // sd t0, 39*8(sp)
-        // csrr scontext, t0
-        csrr t0, mepc
-        sd t0, 40*8(sp)
-        ",
-        // save pmp config
-        "
-        csrr t0, pmpcfg0
-        sd t0, 41*8(sp)
-        csrr t0, pmpaddr0
-        sd t0, 42*8(sp)
-        csrr t0, pmpaddr1
-        sd t0, 43*8(sp)
-        csrr t0, pmpaddr2
-        sd t0, 44*8(sp)
-        csrr t0, pmpaddr3
-        sd t0, 45*8(sp)
-        csrr t0, pmpaddr4
-        sd t0, 46*8(sp)
-        csrr t0, pmpaddr5
-        sd t0, 47*8(sp)
-        csrr t0, pmpaddr6
-        sd t0, 48*8(sp)
-        csrr t0, pmpaddr7
-        sd t0, 49*8(sp)
-        csrr t0, pmpaddr8
-        sd t0, 50*8(sp)
-        csrr t0, pmpaddr9
-        sd t0, 51*8(sp)
-        csrr t0, pmpaddr10
-        sd t0, 52*8(sp)
-        csrr t0, pmpaddr11
-        sd t0, 53*8(sp)
-        csrr t0, pmpaddr12
-        sd t0, 54*8(sp)
-        csrr t0, pmpaddr13
-        sd t0, 55*8(sp)
-        csrr t0, pmpaddr14
-        sd t0, 56*8(sp)
-        csrr t0, pmpaddr15
-        sd t0, 57*8(sp)
-        ",
-        "la sp, {tee_stack}",
-        tee_stack = sym _tee_scratch_start,
-        covh_ext_id = const 0x434F5648 as usize,
-        context_size= const size_of::<Context>(),
-        scratch_size = const TEE_SCRATCH_SIZE,
-        sbi_scratch_tmp0_offset = const offset_of!(opensbi::sbi_scratch, tmp0),
-        options(nostack)
-        )
-    }
-    // unlock the state
-    let mut state_guard = STATE.lock();
-    let state = state_guard.get_mut().unwrap();
-
-    // retrieve the target supervisor domain and the current active domain
-    let mut fid: usize;
-    unsafe {
-        core::arch::asm!("add {}, a6, zero", out(reg) fid, options(readonly, nostack));
-    }
-    let (dst_domain_id, _fid) = cove_unpack_fid!(fid);
-    let active_domain = state.domains.iter().find(|d| d.active != 0).unwrap();
-    let active_domain_id = active_domain.id;
-    let scratch_addr = &raw const _tee_scratch_start as *const u8 as usize;
-    let scratch_ctx = (scratch_addr - (TEE_SCRATCH_SIZE + size_of::<Context>())) as *mut Context;
-
-    // understand if it we are in a TEECALL or a TEERET. To do so we need to check if the target
-    // domain (which is assumed to be a confidential domain). If the target domain is the same as
-    // the active one, it means that this call comes from a TSM and it is a TEERET, otherwise it is
-    // a TEECALL.
-    // The outcome of this block is the address of the domain to be restored.
-    let dst_addr = if active_domain_id == dst_domain_id {
-        // TEERET
-        // We don't need to store the calling context since we are implementing the
-        // non interruptible TSM. We need a0 and a1 registers to deliver the result
-        //
-        // We need to retrieve the original calling context
-        let src_id = (active_domain.active & !(1 << dst_domain_id)).trailing_zeros() as usize;
-        let dst_addr = scratch_addr
-            - (TEE_SCRATCH_SIZE + size_of::<Context>())
-            - (src_id + 1) * size_of::<Context>();
-        let dst_ctx = dst_addr as *mut Context;
-        unsafe {
-            (*dst_ctx).regs[10] = (*scratch_ctx).regs[10];
-            (*dst_ctx).regs[11] = (*scratch_ctx).regs[11];
-            // increment mepc to avoid loop
-            (*dst_ctx).mepc += 4;
-        }
-        state.domains[active_domain_id].active = 0;
-        state.domains[src_id].active = 1;
-        dst_addr
-    } else {
-        // TEECALL
-        // We need to store the calling context into the right structure
-        let src_ctx = (scratch_addr
-            - (TEE_SCRATCH_SIZE + size_of::<Context>())
-            - (active_domain_id + 1) * size_of::<Context>()) as *mut Context;
-        unsafe {
-            core::ptr::copy_nonoverlapping(scratch_ctx, src_ctx, 1);
-        }
-        let dst_addr = scratch_addr
-            - (TEE_SCRATCH_SIZE + size_of::<Context>())
-            - (dst_domain_id + 1) * size_of::<Context>();
-
-        let dst_ctx = dst_addr as *mut Context;
-        unsafe {
-            // we need to preserve all a0-a7 registers without a5.
-            // Easier (maybe to help prefetch to store everything and to delete a5)
-            for i in 10..18 {
-                (*dst_ctx).regs[i] = (*src_ctx).regs[i];
-            }
-            (*dst_ctx).regs[15] = 0;
-        }
-
-        // deactivate the domain and mark the target supervisor domain active indicating the src
-        // domain
-        state.domains[active_domain_id].active = 0;
-        state.domains[dst_domain_id].active = (1 << active_domain_id) | (1 << dst_domain_id);
-        dst_addr
-    };
-
-    // release the lock
-    drop(state_guard);
-
-    // restore target domain context
-    unsafe {
-        core::arch::asm!(
-            // setup stack
-            "
-            mv sp, {target_domain}
-            ",
-            "
-            .align 4
->>>>>>> 7e1e4d1d
             ld zero, 0(sp)
             ld ra, 1*8(sp)
             ld gp, 3*8(sp)
@@ -1018,13 +595,8 @@
             ld t5, 30*8(sp)
             ld t6, 31*8(sp)
             ",
-<<<<<<< HEAD
         // restore CSRs
         "
-=======
-            // restore CSRs
-            "
->>>>>>> 7e1e4d1d
             ld t0, 32*8(sp)
             csrw sstatus, t0
             ld t0, 33*8(sp)
@@ -1044,16 +616,8 @@
             ld t0, 40*8(sp)
             csrw mepc, t0
             ",
-<<<<<<< HEAD
         // restore pmp
         "
-=======
-
-            // restore pmp
-            "
-            ld t0, 41*8(sp)
-            csrw pmpcfg0, t0
->>>>>>> 7e1e4d1d
             ld t0, 42*8(sp)
             csrw pmpaddr0, t0
             ld t0, 43*8(sp)
@@ -1070,7 +634,6 @@
             csrw pmpaddr6, t0
             ld t0, 49*8(sp)
             csrw pmpaddr7, t0
-<<<<<<< HEAD
             fence
             fence.i
             ld t0, 41*8(sp)
@@ -1083,33 +646,4 @@
             mret
         ",
     )
-=======
-            ld t0, 50*8(sp)
-            csrw pmpaddr8, t0
-            ld t0, 51*8(sp)
-            csrw pmpaddr9, t0
-            ld t0, 52*8(sp)
-            csrw pmpaddr10, t0
-            ld t0, 53*8(sp)
-            csrw pmpaddr11, t0
-            ld t0, 54*8(sp)
-            csrw pmpaddr12, t0
-            ld t0, 55*8(sp)
-            csrw pmpaddr13, t0
-            ld t0, 56*8(sp)
-            csrw pmpaddr14, t0
-            ld t0, 57*8(sp)
-            csrw pmpaddr15, t0
-            ",
-            // restore sp
-            "ld sp, 2*8(sp)",
-            target_domain = in(reg) dst_addr,
-            options(nostack),
-        )
-    };
-    riscv::asm::fence_i();
-    riscv::asm::fence();
-
-    unsafe { core::arch::asm!("mret", options(noreturn, nostack)) }
->>>>>>> 7e1e4d1d
 }