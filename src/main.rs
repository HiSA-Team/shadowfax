--- conflicted
+++ resolved
@@ -81,11 +81,7 @@
             // Jump to main
             "j    {main}",
             csr_mhartid = const opensbi::CSR_MHARTID,
-<<<<<<< HEAD
-            wait_for_boot_hart = sym wait_for_boot_hart,
-=======
             wait_for_boot_hart = sym start_hang,
->>>>>>> 005f3fb4
             stack = sym _fw_end,
             // Use the same size as the allocation (8KB)
             stack_size = const opensbi::SBI_SCRATCH_SIZE * 2,
@@ -94,11 +90,6 @@
         )
     }
 }
-
-/// This variable holds the boot_status. The boot hart (our case always hartid 0)
-/// The boot hart sets this variable to 1 awakening other harts to call start_warm
-#[link_section = ".data"]
-static mut BOOT_STATUS: u64 = 0;
 
 /// The main function serves as the entry point for the firmware execution. It performs
 /// several critical initialization tasks to prepare the system for operation. These tasks
@@ -166,10 +157,6 @@
 
     // initialize cove extension
     cove::init();
-
-    unsafe {
-        BOOT_STATUS = 1;
-    }
 
     // call sbi_init for the current hart
     _start_warm()
@@ -552,10 +539,6 @@
 /// machine-level registers and relies on specific memory layout assumptions. It
 /// should only be called in a controlled environment where these assumptions hold true.
 fn kernel() {
-<<<<<<< HEAD
-    static FIRST: [u8; 32] = *b"Hello world shadowfax from dom0\n";
-    static SECOND: [u8; 53] = *b"Hello world shadowfax from dom0 after context switch\n";
-=======
     #[link_section = ".payload_dom0.tsm_info"]
     static TSM_INFO: cove::TsmInfo = cove::TsmInfo {
         tsm_state: cove::TsmState::TsmNotLoaded,
@@ -588,7 +571,6 @@
 #[link_section = ".payload_dom1"]
 fn kernel_dom1() {
     static MSG: [u8; 32] = *b"Hello world shadowfax from dom1\n";
->>>>>>> 005f3fb4
     unsafe {
         asm!(
             // First ecall: Send a message to the console
@@ -600,62 +582,14 @@
             "ecall",
 
             // Second ecall: Perform a custom operation defined by the COVH extension
-            // A context switch happens here
             "li a7, {extid2}",
             "li a2, 0",
             "ecall",
 
-<<<<<<< HEAD
-            // Third ecall: after context switch the program resumes from here
-            "li a7, {extid1}",
-            "li a6, {fid1}",
-            "li a0, {len2}",
-            "lla a1, {msg2}",
-            "li a2, 0",
-            "ecall",
-=======
->>>>>>> 005f3fb4
 
             // Parameters for the ecalls
             extid1 = const 0x4442434E,
             fid1 = const 0x00,
-<<<<<<< HEAD
-            len = const FIRST.len(),
-            msg = sym FIRST,
-            msg2 = sym SECOND,
-            len2 = const SECOND.len(),
-
-            extid2 = const cove::COVH_EXT_ID
-        );
-    }
-    loop {}
-}
-
-#[no_mangle]
-#[link_section = ".payload_dom1"]
-fn kernel_dom1() {
-    static MSG: [u8; 32] = *b"Hello world shadowfax from dom1\n";
-    unsafe {
-        asm!(
-            // First ecall: Send a message to the console
-            "li a7, {extid1}",
-            "li a6, {fid1}",
-            "li a0, {len}",
-            "lla a1, {msg}",
-            "li a2, 0",
-            "ecall",
-
-            // Second ecall: Perform a custom operation defined by the COVH extension
-            "li a7, {extid2}",
-            "li a2, 0",
-            "ecall",
-
-
-            // Parameters for the ecalls
-            extid1 = const 0x4442434E,
-            fid1 = const 0x00,
-=======
->>>>>>> 005f3fb4
             len = const MSG.len(),
             msg = sym MSG,
 
@@ -681,69 +615,4 @@
 /// It should be used with caution as it affects the global interrupt state.
 fn disable_interrupts() {
     unsafe { asm!("csrw {csr_mie}, zero", csr_mie = const opensbi::CSR_MIE ) }
-<<<<<<< HEAD
-}
-
-mod cove {
-    use crate::opensbi;
-
-    const COVH_EXT_NAME: [u8; 8] = *b"covh\0\0\0\0";
-    pub const COVH_EXT_ID: u64 = 0x434F5648;
-
-    #[link_section = ".text"]
-    unsafe extern "C" fn sbi_covh_handler(
-        _extid: u64,
-        _fid: u64,
-        _regs: *mut opensbi::sbi_trap_regs,
-        _ret: *mut opensbi::sbi_ecall_return,
-    ) -> i32 {
-        const UART: *mut u8 = 0x10000000 as *mut u8;
-
-        for c in "Hello from coveh\n".chars() {
-            unsafe {
-                core::ptr::write_volatile(UART, c as u8);
-            }
-        }
-
-        opensbi::sbi_domain_context_exit()
-    }
-
-    pub fn init() {
-        register_extensions();
-    }
-
-    fn register_extensions() {
-        let mut extensions: [opensbi::sbi_ecall_extension; 1] = [opensbi::sbi_ecall_extension {
-            experimental: true,
-            probe: None,
-            name: COVH_EXT_NAME,
-            extid_start: COVH_EXT_ID,
-            extid_end: COVH_EXT_ID,
-            handle: Some(sbi_covh_handler),
-            register_extensions: None,
-            head: opensbi::sbi_dlist {
-                next: core::ptr::null_mut(),
-                prev: core::ptr::null_mut(),
-            },
-        }];
-
-        for extension in &mut extensions {
-            unsafe { opensbi::sbi_ecall_register_extension(extension) };
-        }
-    }
-}
-
-#[link_section = ".text"]
-fn wait_for_boot_hart() {
-    loop {
-        // unsafe { asm!("div t2, t2, zero", "div t2, t2, zero", "div t2, t2, zero",) }
-
-        unsafe {
-            if BOOT_STATUS == 1 {
-                _start_warm()
-            }
-        }
-    }
-=======
->>>>>>> 005f3fb4
 }