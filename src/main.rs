--- conflicted
+++ resolved
@@ -61,11 +61,8 @@
     static _fw_rw_start: u8;
     static _bss_start: u8;
     static _bss_end: u8;
-<<<<<<< HEAD
     static _stack_top: u8;
-=======
     static _payload_udom_end: u8;
->>>>>>> 96648280
 }
 
 /*
@@ -424,16 +421,10 @@
 #[no_mangle]
 fn _start_warm() {}
 
-<<<<<<< HEAD
 /* The `kernel_udom` function is the entry point for the untrusted kernel payload.
  * It performs ecalls to demonstrate interaction with the system's
  * supervisor binary interface (SBI). The function sends a message to the console
  * and then enters an infinite loop to halt further execution.
-=======
-/* The `kernel` function is the entry point for the kernel payload. It performs
- * two calls (ecalls) to demonstrate interaction with the system's
- * supervisor binary interface (SBI).
->>>>>>> 96648280
  *
  * # Safety
  *
@@ -518,38 +509,6 @@
     loop {}
 }
 
-#[no_mangle]
-#[link_section = ".payload_tdom"]
-fn kernel_tdom() {
-    static MSG: [u8; 32] = *b"Hello world shadowfax from dom1\n";
-    unsafe {
-        asm!(
-            // First ecall: Send a message to the console
-            "li a7, {extid1}",
-            "li a6, {fid1}",
-            "li a0, {len}",
-            "lla a1, {msg}",
-            "li a2, 0",
-            "ecall",
-
-            // Second ecall: Perform a custom operation defined by the COVH extension
-            "li a7, {extid2}",
-            "li a2, 0",
-            "ecall",
-
-
-            // Parameters for the ecalls
-            extid1 = const 0x4442434E,
-            fid1 = const 0x00,
-            len = const MSG.len(),
-            msg = sym MSG,
-
-            extid2 = const cove::COVEH_EXT_ID,
-        );
-    }
-    loop {}
-}
-
 /*
  * This function causes the processor to enter an infinite loop, effectively halting execution.
  * It is typically used as a placeholder or to indicate a state where further execution should not proceed.
