--- conflicted
+++ resolved
@@ -27,15 +27,11 @@
 #![feature(fn_align)]
 use core::{arch::asm, ffi, panic::PanicInfo};
 
-<<<<<<< HEAD
 use heapless::Vec;
 use riscv::asm::wfi;
 
 use cove::{SbiRet, TsmInfo};
 use spin::mutex::SpinMutex;
-=======
-use cove::{SbiRet, TsmInfo};
->>>>>>> c5542c1d
 
 mod cove;
 
@@ -67,10 +63,7 @@
     static _fw_rw_start: u8;
     static _bss_start: u8;
     static _bss_end: u8;
-<<<<<<< HEAD
     static _stack_top: u8;
-=======
->>>>>>> c5542c1d
     static _payload_udom_end: u8;
 }
 
@@ -79,7 +72,7 @@
  */
 #[panic_handler]
 fn panic(_info: &PanicInfo) -> ! {
-<<<<<<< HEAD
+
     loop {
         wfi();
     }
@@ -87,76 +80,7 @@
 
 // Stack size per HART: 8K
 const STACK_SIZE_PER_HART: usize = 4096 * 2;
-=======
-    loop {}
-}
-
-/*
- * The _start function is the first functionloaded at the
- * starting address of the linkerscript. Here we setup a
- * temporary stack at the end of the firmware and jump to
- * main function
- */
-#[no_mangle]
-#[link_section = ".text._start"]
-fn _start() -> ! {
-    unsafe {
-        asm!(
-            // If there are multiple hart, init only hartid 0
-            "csrr s6, {csr_mhartid}",
-            // If not zero, go to wait loop
-            "bnez s6, {wait_for_boot_hart}",
-            // Load the address of the stack variable into t0.
-            "la   t0, {stack}",
-            // Jump to the main function// Load the stack size (8K) into t1.
-            "li   t1, {stack_size}",
-            // Set the stack pointer: sp = t0 + t1.
-            "add  sp, t0, t1",
-            // Jump to main
-            "j    {main}",
-            csr_mhartid = const opensbi::CSR_MHARTID,
-            wait_for_boot_hart = sym start_hang,
-            stack = sym _fw_end,
-            // Use the same size as the allocation (8KB)
-            stack_size = const opensbi::SBI_SCRATCH_SIZE * 2,
-            main = sym main,
-            options(noreturn)
-        )
-    }
-}
-
-/*
- * The main function serves as the entry point for the firmware execution. It performs
- * several critical initialization tasks to prepare the system for operation. These tasks
- * include zeroing out the BSS section, setting up a temporary trap handler, initializing
- * the platform, configuring the scratch space, and starting the warm boot process.
- *
- * # Safety
- *
- * This function is marked as unsafe because it involves direct manipulation of machine-level
- * registers and relies on specific memory layout assumptions. It should only be called in a
- * controlled environment where these assumptions hold true.
- */
-fn main() -> ! {
-    // zero out bss
-    zero_bss();
-
-    // setup a temporary trap handler (just a busy loop)
-    // so we can debug if there are errors
-    unsafe {
-        asm!(
-            "lla s4, {start_hang}",
-            "csrw {csr_mtvec}, s4",
-
-            // clear mdt
-            "li t0, 0x0000040000000000",
-            "csrc {csr_mstatus}, t0",
-            start_hang = sym start_hang,
-            csr_mtvec = const opensbi::CSR_MTVEC,
-            csr_mstatus = const opensbi::CSR_MSTATUS,
-        )
-    }
->>>>>>> c5542c1d
+
 
 /*
  * The _start function is the first functionloaded at the
@@ -209,7 +133,6 @@
             "add a4, s4, zero",
             // put the new fdt in a1
             "add a1, t0, zero",
-<<<<<<< HEAD
             // Jump to our main function
             "call {main}",
             stack_size_per_hart = const STACK_SIZE_PER_HART,
@@ -217,36 +140,6 @@
             hang = sym hang,
             fw_platform_init = sym opensbi::fw_platform_init,
             main = sym main,
-=======
-
-            fw_platform_init = sym opensbi::fw_platform_init
-        )
-    }
-
-    // init scratch space: populate sbi_scratch structure with correct data
-    init_scratch_space();
-
-    // initialize cove extension
-    cove::init();
-
-    // call sbi_init for the current hart
-    _start_warm()
-}
-
-/*
- * This functions simply loops over the bss section and puts everything to zero.
- */
-#[inline(always)]
-fn zero_bss() {
-    unsafe {
-        asm!(
-            "la s4, {bss_start}", // Load the address of _bss_start into s4
-            "la s5, {bss_end}",   // Load the address of _bss_end into s5
-            "0:",
-            "sd zero, 0(s4)",     // Store zero to the address in s4
-            "addi s4, s4, {pointer_size}",     // Increment s4 by the size of a double word (8 bytes)
-            "blt s4, s5, 0b",     // Loop if s4 is less than s5
->>>>>>> c5542c1d
             bss_start = sym _bss_start,
             bss_end = sym _bss_end,
             pointer_size = const size_of::<usize>(),
@@ -255,7 +148,6 @@
     }
 }
 
-<<<<<<< HEAD
 enum PrivMode {
     PrivM = 3_isize,
     PrivS = 1,
@@ -276,14 +168,6 @@
  */
 #[link_section = ".text"]
 extern "C" fn main(boot_hartid: usize, fdt_address: usize) -> ! {
-=======
-/*
- * This function resets all general-purpose registers to zero and clears the machine scratch register.
- * It ensures that all previous instructions have been completed before performing the reset.
- */
-#[inline(always)]
-fn reset_registers() {
->>>>>>> c5542c1d
     unsafe {
         // Ensure all previous instructions have been completed
         riscv::asm::fence_i();
@@ -323,86 +207,8 @@
         );
         riscv::register::mscratch::write(0);
     }
-<<<<<<< HEAD
     // setup a temporary trap handler (just a busy loop)
     // so we can debug if there are errors
-=======
-}
-
-/* Setup scratch space for HART 0
- *
- * This function initializes the scratch space for HART 0, which is a per-HART data structure
- * defined in <sbi/sbi_scratch.h>. The scratch space is used to store various firmware-related
- * parameters and configurations necessary for the operation of the RISC-V system.
- *
- * The `sbi_scratch` structure includes the following fields:
- * - `fw_start`: The start address of the firmware.
- * - `fw_size`: The size of the firmware.
- * - `fw_rw_offset`: The offset to the read/write section of the firmware.
- * - `fw_heap_offset`: The offset to the heap section.
- * - `fw_heap_size`: The size of the heap section.
- * - `next_arg1`: The argument to be passed to the next stage.
- * - `next_addr`: The address of the next stage to jump to.
- * - `next_mode`: The mode in which the next stage should be executed.
- * - `warmboot_addr`: The address for warm booting.
- * - `platform_addr`: The address of the platform-specific data.
- * - `hartid_to_scratch`: The function address to calculate the scratch space for a given HART.
- * - `trap_context`: The context for handling traps.
- * - `tmp0`: A temporary storage field.
- * - `options`: Firmware options.
- * - `hartindex`: The index of the HART.
- *
- * The memory layout of the firmware is as follows:
- * - Firmware Region: Contains the firmware code and data, including the R/W section.
- * - HART Stacks: Contains the stack space for all HARTs, with each stack having a scratch area.
- * - Heap Region: A contiguous block of memory for heap usage.
- *
- * This function performs the following steps:
- * 1. Retrieves platform details such as HART count, stack size, and heap size.
- * 2. Sets up the scratch space for all HARTs by calculating the appropriate memory addresses.
- * 3. Initializes the heap base address.
- * 4. Configures the scratch space for HART 0 by storing various firmware parameters.
- * 5. Clears the trap context and temporary storage fields.
- * 6. Stores the firmware options and HART index in the scratch space.
- *
- * * This structure describes the memory layout of the firmware:
- * - *                 Memory Layout
- * -                -------------
- * -+---------------------------------------------------------+
- * -| Firmware Region                                         |
- * -|                                                         |
- * -|  _fw_start                                              |
- * -|    +-----------------------------------------------+    |
- * -|    |   Firmware Code & Data                        |    |
- * -|    |                                               |    |
- * -|    |   (Includes the read/write (R/W) section,     |    |
- * -|    |    beginning at _fw_rw_start)                   |    |
- * -|    +-----------------------------------------------+    |
- * -|  _fw_end                                                |
- * -+---------------------------------------------------------+
- * -| HART Stacks (for all HARTs, total size = s7 * s8)        |
- * -|                                                         |
- * -|  Hart 0 Stack:                                          |
- * -|    +---------------------------+                        |
- * -|    |  (Stack space)            |                        |
- * -|    |                           |                        |
- * -|    |  Scratch Area             | <-- SBI_SCRATCH_SIZE    |
- * -|    |    (holds various fields: |    (e.g., fw_start,     |
- * -|    |     fw_start, fw_size,     |     fw_size, RW offset,  |
- * -|    |     fw_rw_offset,         |     heap offset/size,    |
- * -|    |     heap offset/size,     |     boot parameters,     |
- * -|    |     boot addresses, etc.) |     etc.)                |
- * -|    +---------------------------+                        |
- * -+---------------------------------------------------------+
- * -| Heap Region                                             |
- * -|  (Contiguous block of size s9)                          |
- * -|                                                         |
- * -+---------------------------------------------------------+
- * -
- */
-fn init_scratch_space() {
-    trap::clear_mdt_t0();
->>>>>>> c5542c1d
     unsafe {
         use riscv::register::mtvec::Mtvec;
         // set a temporary trap handler
@@ -532,7 +338,6 @@
         };
 
         /*
-<<<<<<< HEAD
          * Calculate the address where to write the scratch
          * add	tp, t3, zero
          * sub	tp, tp, s9
@@ -550,164 +355,22 @@
             // write the structure to the calculated address
             p.write(sbi_scratch);
         }
-=======
-         * The following registers hold values that are computed before
-         * entering this block, and should remain unchanged.
-         *
-         * t3 -> the firmware end address
-         * s8 -> HART stack size
-         * s9 -> Heap Size
-         * s10 -> Heap Offset
-        */
-        "add tp, t3, zero",
-        "sub tp, tp, s9",
-        "mul a5, s8, t1",
-        "sub tp, tp, a5",
-        "li  a5, {scratch_size}",
-        "sub tp, tp, a5",
-
-        // Store fw_start and fw_size in scratch space
-        "lla a4, {fw_start}",
-        "sub a5, t3, a4",
-        "sd a4, {sbi_scratch_fw_start_offset}(tp)",
-        "sd a5, {sbi_scratch_fw_size_offset}(tp)",
-
-        // Store R/W sections's offset in scratch space
-        "lla a5, {fw_rw_start}",
-        "sub a5, a5, a4",
-        "sd a5, {sbi_scratch_fw_rw_offset}(tp)",
-
-        // Store fw_heap_offset and fw_heap_size in scratch space
-        "sd s10, {sbi_scratch_fw_heap_offset}(tp)",
-        "sd s9, {sbi_scratch_fw_heap_size_offset}(tp)",
-
-        // Store next arg1 in scratch space
-        "sd a0, {sbi_scratch_next_arg1_offset}(tp)",
-
-        // store next address in scratch space
-        "lla a0, {payload}",
-        "sd a0, {sbi_scratch_next_addr_offset}(tp)",
-
-        // store next mode in scratch space
-        "lla a0, {next_priv}",
-        "sd a0, {sbi_scratch_next_mode_offset}(tp)",
-
-        // Store warm_boot address in scratch space
-        "lla a0, {warmboot_addr}",
-        "sd a0, {sbi_scratch_warmboot_addr_offset}(tp)",
-
-        // store platform address in scratch space
-        "lla a4, {platform}",
-        "sd a4, {sbi_scratch_platform_addr_offset}(tp)",
-
-        //Store hartid-to-scratch function address in scratch space
-        "lla a4, {hartid_to_scratch}",
-        "sd a4, {sbi_scratch_hartid_to_scratch_offset}(tp)",
-
-        // Clear trap_context and tmp0 in scratch space
-        "sd zero, {sbi_scratch_trap_context_offset}(tp)",
-        "sd zero, {sbi_scratch_tmp0_offset}(tp)",
-
-        // Store firmware options in scratch space
-        "lla a0, 0",
-        "sd a0, {sbi_scratch_options_offset}(tp)",
-
-        // Store hart index in scratch space
-        "sd zero, {sbi_scratch_hartindex_offset}(tp)",
-
-        sbi_platform_hart_stack_size_offset = const mem::offset_of!(opensbi::sbi_platform, hart_stack_size),
-        sbi_platform_hart_count_offset = const mem::offset_of!(opensbi::sbi_platform, hart_count),
-        sbi_platform_heap_size_offset = const mem::offset_of!(opensbi::sbi_platform, heap_size),
-        fw_start = sym _fw_start,
-        fw_end = sym _fw_end,
-        fw_rw_start = sym _fw_rw_start,
-        payload = sym kernel_udom,
-        next_priv = const 1,
-        platform = sym opensbi::platform,
-        hartid_to_scratch = sym hartid_to_scratch,
-        warmboot_addr = sym _start_warm,
-        scratch_size = const opensbi::SBI_SCRATCH_SIZE,
-        sbi_scratch_fw_start_offset = const mem::offset_of!(opensbi::sbi_scratch, fw_start),
-        sbi_scratch_fw_size_offset = const mem::offset_of!(opensbi::sbi_scratch, fw_size),
-        sbi_scratch_fw_rw_offset = const mem::offset_of!(opensbi::sbi_scratch, fw_rw_offset),
-        sbi_scratch_fw_heap_offset = const mem::offset_of!(opensbi::sbi_scratch, fw_heap_offset),
-        sbi_scratch_fw_heap_size_offset = const mem::offset_of!(opensbi::sbi_scratch, fw_heap_size),
-        sbi_scratch_next_arg1_offset = const mem::offset_of!(opensbi::sbi_scratch, next_arg1),
-        sbi_scratch_next_addr_offset = const mem::offset_of!(opensbi::sbi_scratch, next_addr),
-        sbi_scratch_next_mode_offset = const mem::offset_of!(opensbi::sbi_scratch, next_mode),
-        sbi_scratch_warmboot_addr_offset = const mem::offset_of!(opensbi::sbi_scratch, warmboot_addr),
-        sbi_scratch_platform_addr_offset = const mem::offset_of!(opensbi::sbi_scratch, platform_addr),
-        sbi_scratch_hartid_to_scratch_offset = const mem::offset_of!(opensbi::sbi_scratch, hartid_to_scratch),
-        sbi_scratch_trap_context_offset = const mem::offset_of!(opensbi::sbi_scratch, trap_context),
-        sbi_scratch_tmp0_offset = const mem::offset_of!(opensbi::sbi_scratch, tmp0),
-        sbi_scratch_options_offset = const mem::offset_of!(opensbi::sbi_scratch, options),
-        sbi_scratch_hartindex_offset = const mem::offset_of!(opensbi::sbi_scratch, hartindex),
-        )
->>>>>>> c5542c1d
-    }
-
-<<<<<<< HEAD
+    }
+
     // initialize cove extension
     cove::init(fdt_address);
 
     // Prepare and jump to sbi_init. We need to:
     //  - disable interrupts
     //  - find the scratch for hart 0
-=======
-/*
- * Calculates the starting address of the scratch space for a given HART (Hardware Thread).
- *
- * This function uses the HART ID and HART Index to determine the appropriate scratch space
- * starting address. It retrieves platform details such as the HART stack size and count,
- * and performs calculations to find the correct address.
- *
- * # Safety
- *
- * This function is unsafe because it directly manipulates machine-level registers and
- * relies on specific memory layout assumptions. It should only be called in a controlled
- * environment where these assumptions hold true.
- */
-#[no_mangle]
-#[link_section = ".text._hartid_to_scratch"]
-fn hartid_to_scratch() {
-    /*
-     * a0 -> HART ID (passed by caller)
-     * a1 -> HART Index (passed by caller)
-     * t0 -> HART Stack Size
-     * t1 -> HART Stack End
-     * t2 -> Temporary
-     */
->>>>>>> c5542c1d
     unsafe {
         use riscv::register::mtvec::Mtvec;
         // According to the opensbi documentation, we need to disable the interrupt
         riscv::interrupt::disable();
 
-<<<<<<< HEAD
         // Set the mscratch to the correct address
         let scratch_addr = hartid_to_scratch(boot_hartid, boot_hartid);
         riscv::register::mscratch::write(scratch_addr);
-=======
-/*
- * Initializes the warm start process for the system. This function sets up the stack,
- * updates the machine scratch register, configures the trap handler, and initializes
- * the SBI (Supervisor Binary Interface) for the scratch space. It is responsible for
- * preparing the system to handle interrupts and manage the execution environment for
- * each hardware thread (HART).
- *
- * # Safety
- *
- * This function is unsafe because it directly manipulates machine-level registers and
- * relies on specific memory layout assumptions. It should only be called in a controlled
- * environment where these assumptions hold true.
- */
-#[no_mangle]
-#[link_section = ".text_start_warm"]
-fn _start_warm() -> ! {
-    reset_registers();
-
-    disable_interrupts();
->>>>>>> c5542c1d
 
         // set the stack pointer to the scratch.
         // First thing they will need to do is to setup the stack pointer
@@ -734,7 +397,6 @@
     }
 }
 
-<<<<<<< HEAD
 /*
  * Calculates the starting address of the scratch space for a given HART (Hardware Thread).
  *
@@ -761,115 +423,12 @@
 
     scratch_end - opensbi::SBI_SCRATCH_SIZE as usize
 }
-=======
-/* The `kernel` function is the entry point for the kernel payload. It performs
- * two calls (ecalls) to demonstrate interaction with the system's
- * supervisor binary interface (SBI).
- *
- * # Safety
- *
- * This function is marked as unsafe because it involves direct interaction with
- * machine-level registers and relies on specific memory layout assumptions. It
- * should only be called in a controlled environment where these assumptions hold true.
- */
-#[no_mangle]
-#[link_section = ".payload_udom"]
-fn kernel_udom() {
-    // set stack pointer
-    unsafe {
-        asm!(
-            // Load the address of the stack variable into t0.
-            "la   t0, {stack}",
-            // Load the stack size (8K) into t1.
-            "li   t1, {stack_size}",
-            // Set the stack pointer: sp = t0 + t1.
-            "add  sp, t0, t1",
-            stack = sym _payload_udom_end,
-            stack_size = const 4096 * 2,
-        )
-    }
-    #[link_section = ".payload_udom"]
-    static TSM_INFO: cove::TsmInfo = cove::TsmInfo {
-        tsm_state: cove::TsmState::TsmNotLoaded,
-        tsm_impl_id: 0,
-        tvm_vcpu_state_pages: 0,
-        tvm_max_vcpus: 0,
-        tvm_state_pages: 0,
-        tsm_capabilities: 0,
-        tsm_version: 0,
-    };
-    macro_rules! cove_pack_fid {
-        ($sdid:expr, $fid:expr) => {
-            (($sdid & 0x3F) << 26) | ($fid & 0xFFFF)
-        };
-    }
-    #[link_section = ".payload_udom"]
-    fn sbi_call(extid: usize, fid: usize, args: &[u64; 5]) -> SbiRet {
-        let (error, value);
-        unsafe {
-            core::arch::asm!(
-                "ecall",
-                in("a7") extid,
-                in("a6") fid,
-                inlateout("a0") args[0] => error,
-                inlateout("a1") args[1] => value,
-                in("a2") args[2],
-                in("a3") args[3],
-                in("a4") args[4],
-            );
-        }
-        SbiRet { error, value }
-    }
-
-    let active_domains = sbi_call(
-        cove::SUPD_EXT_ID as usize,
-        cove::SBI_EXT_SUPD_GET_ACTIVE_DOMAINS as usize,
-        &[0, 0, 0, 0, 0],
-    );
-
-    if active_domains.error != 0 {
-        loop {}
-    }
-    // If Domain 0 is available, call sbi_ext_cove_host_get_tsm_info ()
-    // to get domain 0 capabilities
-    if (active_domains.value & 0x01) == 1 {
-        let fid = cove_pack_fid!(0, cove::SBI_EXT_COVE_HOST_GET_TSM_INFO);
-        sbi_call(
-            cove::COVEH_EXT_ID as usize,
-            fid as usize,
-            &[
-                &raw const TSM_INFO as u64,
-                size_of::<TsmInfo>() as u64,
-                0,
-                0,
-                0,
-            ],
-        );
-    }
-
-    loop {}
-}
-
-#[no_mangle]
-#[link_section = ".payload_tdom"]
-fn kernel_tdom() {
-    static MSG: [u8; 32] = *b"Hello world shadowfax from dom1\n";
-    unsafe {
-        asm!(
-            // First ecall: Send a message to the console
-            "li a7, {extid1}",
-            "li a6, {fid1}",
-            "li a0, {len}",
-            "lla a1, {msg}",
-            "li a2, 0",
-            "ecall",
->>>>>>> c5542c1d
+
 
 // Needed for opensbi
 #[no_mangle]
 fn _start_warm() {}
 
-<<<<<<< HEAD
 #[link_section = ".payload_udom"]
 static DOMAINS: SpinMutex<Vec<cove::TsmInfo, 64>> = SpinMutex::new(Vec::new());
 
@@ -886,22 +445,11 @@
             in("a2") args[2],
             in("a3") args[3],
             in("a4") args[4],
-=======
-
-            // Parameters for the ecalls
-            extid1 = const 0x4442434E,
-            fid1 = const 0x00,
-            len = const MSG.len(),
-            msg = sym MSG,
-
-            extid2 = const cove::COVEH_EXT_ID,
->>>>>>> c5542c1d
         );
     }
     SbiRet { error, value }
 }
 
-<<<<<<< HEAD
 #[link_section = ".payload_udom"]
 static SBI_ARGS: SpinMutex<[u64; 5]> = SpinMutex::new([0, 0, 0, 0, 0]);
 
@@ -991,28 +539,4 @@
     loop {
         wfi()
     }
-=======
-/*
- * This function causes the processor to enter an infinite loop, effectively halting execution.
- * It is typically used as a placeholder or to indicate a state where further execution should not proceed.
- */
-#[inline(always)]
-fn start_hang() {
-    loop {
-        unsafe { asm!("wfi") }
-    }
-}
-
-/*
- * Disables all interrupts by setting the machine interrupt-enable register (MIE) to zero.
- *
- * # Safety
- *
- * This function is unsafe because it directly manipulates the machine-level interrupt-enable register.
- * It should be used with caution as it affects the global interrupt state.
- */
-#[inline(always)]
-fn disable_interrupts() {
-    unsafe { asm!("csrw {csr_mie}, zero", csr_mie = const opensbi::CSR_MIE ) }
->>>>>>> c5542c1d
 }