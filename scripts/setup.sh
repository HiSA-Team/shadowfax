#!/bin/sh
# This file installs dependencies for Linux systems. Distribution name is retrieved using lsb_release.
# Users must make sure lsb_release is installed on their system before running this script.
# The script installs:
# - make
# - riscv gnu toolchain
# - curl
# - rust and riscv target
#
# Author:  Giuseppe Capasso <capassog97@gmail.com>

if [ "$(id -u)" -ne 0 ] || [ ! $SUDO_USER ]; then
  echo "This script must be run as root with sudo, not directly as root" >&2
  exit 1
fi

USER_NAME="$SUDO_USER"
USER_HOME=$(eval echo ~$USER_NAME)

echo "Running the script as $USER_NAME"

# setup dependencies
DISTRO_CODENAME=$(lsb_release -c | awk '{print $2}')

case "$DISTRO_CODENAME" in
  noble | jammy)
    apt-get update && DEBIAN_FRONTEND=noninteractive apt-get -y install make qemu-system \
<<<<<<< HEAD
      gcc-riscv64-linux-gnu curl
    ;;
  bookworm | bullseye)
    apt update && DEBIAN_FRONTEND=noninteractive apt -y install make qemu-system \
      gcc-riscv64-linux-gnu curl
    ;;
  void)
    xbps-install -Sy qemu make cross-riscv64-linux-gnu curl
=======
      gcc-riscv64-linux-gnu build-essential libncurses-dev bison flex libssl-dev libelf-dev dwarves
    ;;
  bookworm | bullseye)
    apt update && DEBIAN_FRONTEND=noninteractive apt -y install make qemu-system \
      gcc-riscv64-linux-gnu build-essential libncurses-dev bison flex libssl-dev libelf-dev dwarves
    ;;
  void)
    xbps-install -Sy qemu make cross-riscv64-linux-gnu base-devel
>>>>>>> ff5222cd
    ;;
  *)
    echo "Unsupported distribution: $DISTRO_CODENAME" >&2
    echo "Make sure you install dependencies according to your distribution."
    exit 1
    ;;
esac

# Setup rust toolchain and cross-compile
# Install rustup: the official toolchain manager
su $USER_NAME -c "curl --proto '=https' --tlsv1.2 -sSf https://sh.rustup.rs | sh -s -- -y"
su $USER_NAME -c "echo PATH=~/.cargo/bin:${PATH} > ~/.bashrc"

# Install riscv64 target
su $USER_NAME -c "~/.cargo/bin/rustup target add riscv64gc-unknown-none-elf"<|MERGE_RESOLUTION|>--- conflicted
+++ resolved
@@ -25,16 +25,6 @@
 case "$DISTRO_CODENAME" in
   noble | jammy)
     apt-get update && DEBIAN_FRONTEND=noninteractive apt-get -y install make qemu-system \
-<<<<<<< HEAD
-      gcc-riscv64-linux-gnu curl
-    ;;
-  bookworm | bullseye)
-    apt update && DEBIAN_FRONTEND=noninteractive apt -y install make qemu-system \
-      gcc-riscv64-linux-gnu curl
-    ;;
-  void)
-    xbps-install -Sy qemu make cross-riscv64-linux-gnu curl
-=======
       gcc-riscv64-linux-gnu build-essential libncurses-dev bison flex libssl-dev libelf-dev dwarves
     ;;
   bookworm | bullseye)
@@ -43,7 +33,6 @@
     ;;
   void)
     xbps-install -Sy qemu make cross-riscv64-linux-gnu base-devel
->>>>>>> ff5222cd
     ;;
   *)
     echo "Unsupported distribution: $DISTRO_CODENAME" >&2
