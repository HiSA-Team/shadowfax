#!/bin/sh
# This scripts:
# - installs build dependencies for common distributions;
# - installs rust toolchain with riscv target;
# - builds and install opensbi libraries and header files;
# - builds a custom clang with static linking from llvm (only for musl systems)
# Author:  Giuseppe Capasso <capassog97@gmail.com>

# Colors
RED='\033[31m'
GREEN='\033[32m'
BLUE='\033[34m'
YELLOW='\033[33m'
RESET='\033[0m'

# Helpers (print to stderr so stdout remains clean for callers)
print_err() { printf '%b[ERROR]%b %s\n' "$RED" "$RESET" "$1" >&2; }
print_info() { printf '%b[INFO]%b %s\n' "$GREEN" "$RESET" "$1" >&2; }
print_export() { printf '%b[EXPORT]%b %s=%s\n' "$BLUE" "$RESET" "$1" "$2" >&2; }
print_warn() { printf '%b[WARNING]%b %s\n' "$YELLOW" "$RESET" "$1" >&2; }

if [ -z "$OPENSBI_PATH" ]; then
  echo "you may forgot to source the scripts/environment.sh file"
  exit 1
fi

if [ "$(id -u)" -ne 0 ]; then
  print_err "this script requires root privileges"
  exit 1
fi
if [ ! $SUDO_USER ]; then
  print_warn "running this script directly as root may not be what you want. Unless you know what you are doing, use sudo."
  USER_NAME="root"
  USER_HOME="/root"
else
  USER_NAME="$SUDO_USER"
  USER_HOME=$(eval echo ~$USER_NAME)
fi

# Function to determine the distribution codename from /etc/os-release
get_distro_codename() {
  local codename
  codename=$(awk -F= '/^VERSION_CODENAME=/{print $2}' /etc/os-release)
  if [ -z "$codename" ]; then
    codename=$(awk -F= '/^ID=/{print $2}' /etc/os-release)
  fi
  echo "$codename" | xargs
}

# Function to install necessary build dependencies based on the distribution codename
install_dependencies() {
<<<<<<< HEAD
  case "$DISTRO_CODENAME" in
  # ubuntu 24.04, ubuntu 22.04, debian 12, debian 11
  noble | jammy | bookworm | bullseye)
    apt-get update && DEBIAN_FRONTEND=noninteractive apt-get -y install --no-install-recommends \
      qemu-system-riscv64 gcc-riscv64-linux-gnu build-essential qemu-utils \
      libncurses-dev bison flex libssl-dev device-tree-compiler python3 \
      libelf-dev dwarves curl git file cpio sudo bc libclang-dev ca-certificates
    if [ "$architecture" != "riscv64" ]; then
      DEBIAN_FRONTEND=noninteractive apt-get -y install gcc-riscv64-linux-"$LIBC_PREFIX"
    fi
    ;;
  void)
    xbps-install -Sy qemu make base-devel bison flex openssl-devel libelf \
      elfutils-devel libdwarf-devel curl git file cpio clang cmake ninja python3
    if [ "$architecture" != "riscv64" ]; then
      xbps-install -Sy cross-riscv64-linux-"$LIBC_PREFIX"
    fi
    ;;
  *)
    print_err "unsupported distribution: $DISTRO_CODENAME. Make sure you install dependencies according to your distribution"
=======
  case "$distro_codename" in
  # ubuntu 24.04, ubuntu 22.04, debian 12, debian 11
  noble | jammy | bookworm | bullseye)
    apt-get update && debian_frontend=noninteractive apt-get -y install \
      make qemu-system build-essential libncurses-dev bison flex libssl-dev \
      libelf-dev dwarves curl git file bc cpio clang cmake ninja-build
    if [ "$architecture" != "riscv64" ]; then
      debian_frontend=noninteractive apt-get -y install gcc-riscv64-linux-"$libc_prefix"
    fi
    ;;
  void)
    xbps-install -sy qemu make base-devel bison flex openssl-devel libelf \
      elfutils-devel libdwarf-devel curl git file cpio clang cmake ninja
    if [ "$architecture" != "riscv64" ]; then
      xbps-install -sy cross-riscv64-linux-"$libc_prefix"
    fi
    ;;
  *)
    echo "unsupported distribution: $distro_codename" >&2
    echo "make sure you install dependencies according to your distribution."
>>>>>>> c4cd9419
    exit 1
    ;;
  esac
}

# Function to install the Rust toolchain and add the RISC-V target if not on RISC-V architecture
install_rust() {
  if ! command -v rustup &> /dev/null; then
    su $USER_NAME -c "curl --proto '=https' --tlsv1.2 -sSf https://sh.rustup.rs | sh -s -- -y"
    su $USER_NAME -c "echo PATH=~/.cargo/bin:${PATH} >> ~/.bashrc"
  fi
  su $USER_NAME -c "~/.cargo/bin/rustup show"
  su $USER_NAME -c "~/.cargo/bin/rustup component add rust-analyzer clippy"
  if [ "$ARCHITECTURE" != "riscv64" ]; then
    su $USER_NAME -c "~/.cargo/bin/rustup target add riscv64imac-unknown-none-elf"
  else
    print_info "Running on RISC-V architecture, skipping Rust RISC-V target setup."
  fi
}

# Function to download, build, and install OpenSBI
install_opensbi() {
  print_info "Downloading opensbi source"
  su $USER_NAME -c "curl -fsSL https://github.com/riscv-software-src/opensbi/archive/refs/tags/v${OPENSBI_VERSION}.tar.gz -o ${TEMP_DIR}/opensbi-${OPENSBI_VERSION}.tar.gz"

  print_info "Extracting opensbi source"
  mkdir -p ${OPENSBI_PATH}
  su $USER_NAME -c "tar xf ${TEMP_DIR}/opensbi-${OPENSBI_VERSION}.tar.gz -C ${OPENSBI_PATH} --strip-components=1"

  # build opensbi
  su $USER_NAME -c "make -C ${OPENSBI_PATH} PLATFORM=${PLATFORM}"
}

# Function to download, build, and install Clang from source for musl-based systems
build_clang_from_source() {
  print_info "Downloading LLVM source..."
  su $USER_NAME -c "curl -fsSL https://github.com/llvm/llvm-project/releases/download/llvmorg-${LLVM_VERSION}/llvm-project-${LLVM_VERSION}.src.tar.xz \
    -o ${TEMP_DIR}/llvm-project-${LLVM_VERSION}.src.tar.xz"

  print_info "Extracting LLVM source..."
  su $USER_NAME -c "tar -xf ${TEMP_DIR}/llvm-project-${LLVM_VERSION}.src.tar.xz"

  print_info "Creating build directory..."
  su $USER_NAME -c "mkdir llvm-project-${LLVM_VERSION}.src/build"

  print_info "Configuring LLVM build with CMake..."
  su $USER_NAME -c "cmake -G 'Ninja' \
    -S llvm-project-${LLVM_VERSION}.src/llvm/ \
    -B llvm-project-${LLVM_VERSION}.src/build \
    -DLLVM_ENABLE_PROJECTS='clang' \
    -DCMAKE_BUILD_TYPE=Release \
    -DLIBCLANG_BUILD_STATIC=ON \
    -DLLVM_ENABLE_ZSTD=OFF \
    -DLLVM_TARGETS_TO_BUILD='X86;RISCV' \
    -DLLVM_HOST_TRIPLE=${ARCHITECTURE}-unknown-linux-${LIBC_PREFIX}"

  print_info "Building LLVM with Ninja..."
  su $USER_NAME -c "ninja -C llvm-project-${LLVM_VERSION}.src/build"
}

# Global variables
DISTRO_CODENAME=$(get_distro_codename)
TEMP_DIR=$(mktemp -d)
<<<<<<< HEAD
=======
USER_NAME="${SUDO_USER:-root}"
install_opensbi() {
  printf "Downloading opensbi source..."
  su $USER_NAME -c "curl -fsSL https://github.com/riscv-software-src/opensbi/archive/refs/tags/v${OPENSBI_VERSION}.tar.gz -o ${TEMP_DIR}/opensbi-${OPENSBI_VERSION}.tar.gz"
  printf " done\n"

  su $USER_NAME -c "tar xvf ${TEMP_DIR}/opensbi-${OPENSBI_VERSION}.tar.gz -C ${TEMP_DIR}"

  # build opensbi
  su $USER_NAME -c "make -C ${TEMP_DIR}/opensbi-${OPENSBI_VERSION} PLATFORM=${PLATFORM}"

  # install opensbi in root directory
  su $USER_NAME -c "make -C ${TEMP_DIR}/opensbi-${OPENSBI_VERSION} I=${BASEDIR}/.. PLATFORM=${PLATFORM} install"
}

# Function to download, build, and install Clang from source for musl-based systems
build_clang_from_source() {
  printf "Downloading LLVM source..."
  su $USER_NAME -c "curl -fsSL https://github.com/llvm/llvm-project/releases/download/llvmorg-${LLVM_VERSION}/llvm-project-${LLVM_VERSION}.src.tar.xz \
    -o ${TEMP_DIR}/llvm-project-${LLVM_VERSION}.src.tar.xz"
  printf " done\n"

  printf "Extracting LLVM source..."
  su $USER_NAME -c "tar -xf ${TEMP_DIR}/llvm-project-${LLVM_VERSION}.src.tar.xz"
  printf " done\n"

  printf "Creating build directory..."
  su $USER_NAME -c "mkdir llvm-project-${LLVM_VERSION}.src/build"
  printf " done\n"

  printf "Configuring LLVM build with CMake..."
  su $USER_NAME -c "cmake -G 'Ninja' \
    -S llvm-project-${LLVM_VERSION}.src/llvm/ \
    -B llvm-project-${LLVM_VERSION}.src/build \
    -DLLVM_ENABLE_PROJECTS='clang' \
    -DCMAKE_BUILD_TYPE=Release \
    -DLIBCLANG_BUILD_STATIC=ON \
    -DLLVM_ENABLE_ZSTD=OFF \
    -DLLVM_TARGETS_TO_BUILD='X86;RISCV' \
    -DLLVM_HOST_TRIPLE=${ARCHITECTURE}-unknown-linux-${LIBC_PREFIX}"
  printf " done\n"

  printf "Building LLVM with Ninja...\n"
  su $USER_NAME -c "ninja -C llvm-project-${LLVM_VERSION}.src/build"
  printf " done\n"
}

# Global variables
DISTRO_CODENAME=$(get_distro_codename)
TEMP_DIR=$(mktemp -d)
USER_NAME="$SUDO_USER"
USER_HOME=$(eval echo ~$USER_NAME)
>>>>>>> c4cd9419

# Make temp directory owned by the user
chown -R ${USER_NAME} ${TEMP_DIR}

print_info "running the script as ${USER_NAME}"
print_info "base directory: ${BASEDIR}"
print_info "detected architecture: ${ARCHITECTURE}"
print_info "detected libc: ${LIBC}"
print_info "detected distribution dodename: ${DISTRO_CODENAME}"

install_dependencies
install_rust

if [ ! -d "$OPENSBI_PATH" ]; then
  print_info "installing opensbi in ${OPENSBI_PATH}"
  install_opensbi
else
  print_warn "skipping OpenSBI installation"
fi

if [ "$LIBC_PREFIX" = "musl" ]; then
  print_warn "Building Clang from source for musl-based system. This may take some time..."
  build_clang_from_source
fi

<<<<<<< HEAD
print_info "Removing ${TEMP_DIR}..."
rm -rf ${TEMP_DIR}
=======
# use environment.sh variables
. ${BASEDIR}/environment.sh

install_opensbi

printf "Removing ${TEMP_DIR}..."
rm -rf ${TEMP_DIR}
printf " done\n"
>>>>>>> c4cd9419
<|MERGE_RESOLUTION|>--- conflicted
+++ resolved
@@ -49,7 +49,6 @@
 
 # Function to install necessary build dependencies based on the distribution codename
 install_dependencies() {
-<<<<<<< HEAD
   case "$DISTRO_CODENAME" in
   # ubuntu 24.04, ubuntu 22.04, debian 12, debian 11
   noble | jammy | bookworm | bullseye)
@@ -70,28 +69,6 @@
     ;;
   *)
     print_err "unsupported distribution: $DISTRO_CODENAME. Make sure you install dependencies according to your distribution"
-=======
-  case "$distro_codename" in
-  # ubuntu 24.04, ubuntu 22.04, debian 12, debian 11
-  noble | jammy | bookworm | bullseye)
-    apt-get update && debian_frontend=noninteractive apt-get -y install \
-      make qemu-system build-essential libncurses-dev bison flex libssl-dev \
-      libelf-dev dwarves curl git file bc cpio clang cmake ninja-build
-    if [ "$architecture" != "riscv64" ]; then
-      debian_frontend=noninteractive apt-get -y install gcc-riscv64-linux-"$libc_prefix"
-    fi
-    ;;
-  void)
-    xbps-install -sy qemu make base-devel bison flex openssl-devel libelf \
-      elfutils-devel libdwarf-devel curl git file cpio clang cmake ninja
-    if [ "$architecture" != "riscv64" ]; then
-      xbps-install -sy cross-riscv64-linux-"$libc_prefix"
-    fi
-    ;;
-  *)
-    echo "unsupported distribution: $distro_codename" >&2
-    echo "make sure you install dependencies according to your distribution."
->>>>>>> c4cd9419
     exit 1
     ;;
   esac
@@ -155,61 +132,6 @@
 # Global variables
 DISTRO_CODENAME=$(get_distro_codename)
 TEMP_DIR=$(mktemp -d)
-<<<<<<< HEAD
-=======
-USER_NAME="${SUDO_USER:-root}"
-install_opensbi() {
-  printf "Downloading opensbi source..."
-  su $USER_NAME -c "curl -fsSL https://github.com/riscv-software-src/opensbi/archive/refs/tags/v${OPENSBI_VERSION}.tar.gz -o ${TEMP_DIR}/opensbi-${OPENSBI_VERSION}.tar.gz"
-  printf " done\n"
-
-  su $USER_NAME -c "tar xvf ${TEMP_DIR}/opensbi-${OPENSBI_VERSION}.tar.gz -C ${TEMP_DIR}"
-
-  # build opensbi
-  su $USER_NAME -c "make -C ${TEMP_DIR}/opensbi-${OPENSBI_VERSION} PLATFORM=${PLATFORM}"
-
-  # install opensbi in root directory
-  su $USER_NAME -c "make -C ${TEMP_DIR}/opensbi-${OPENSBI_VERSION} I=${BASEDIR}/.. PLATFORM=${PLATFORM} install"
-}
-
-# Function to download, build, and install Clang from source for musl-based systems
-build_clang_from_source() {
-  printf "Downloading LLVM source..."
-  su $USER_NAME -c "curl -fsSL https://github.com/llvm/llvm-project/releases/download/llvmorg-${LLVM_VERSION}/llvm-project-${LLVM_VERSION}.src.tar.xz \
-    -o ${TEMP_DIR}/llvm-project-${LLVM_VERSION}.src.tar.xz"
-  printf " done\n"
-
-  printf "Extracting LLVM source..."
-  su $USER_NAME -c "tar -xf ${TEMP_DIR}/llvm-project-${LLVM_VERSION}.src.tar.xz"
-  printf " done\n"
-
-  printf "Creating build directory..."
-  su $USER_NAME -c "mkdir llvm-project-${LLVM_VERSION}.src/build"
-  printf " done\n"
-
-  printf "Configuring LLVM build with CMake..."
-  su $USER_NAME -c "cmake -G 'Ninja' \
-    -S llvm-project-${LLVM_VERSION}.src/llvm/ \
-    -B llvm-project-${LLVM_VERSION}.src/build \
-    -DLLVM_ENABLE_PROJECTS='clang' \
-    -DCMAKE_BUILD_TYPE=Release \
-    -DLIBCLANG_BUILD_STATIC=ON \
-    -DLLVM_ENABLE_ZSTD=OFF \
-    -DLLVM_TARGETS_TO_BUILD='X86;RISCV' \
-    -DLLVM_HOST_TRIPLE=${ARCHITECTURE}-unknown-linux-${LIBC_PREFIX}"
-  printf " done\n"
-
-  printf "Building LLVM with Ninja...\n"
-  su $USER_NAME -c "ninja -C llvm-project-${LLVM_VERSION}.src/build"
-  printf " done\n"
-}
-
-# Global variables
-DISTRO_CODENAME=$(get_distro_codename)
-TEMP_DIR=$(mktemp -d)
-USER_NAME="$SUDO_USER"
-USER_HOME=$(eval echo ~$USER_NAME)
->>>>>>> c4cd9419
 
 # Make temp directory owned by the user
 chown -R ${USER_NAME} ${TEMP_DIR}
@@ -235,16 +157,5 @@
   build_clang_from_source
 fi
 
-<<<<<<< HEAD
 print_info "Removing ${TEMP_DIR}..."
-rm -rf ${TEMP_DIR}
-=======
-# use environment.sh variables
-. ${BASEDIR}/environment.sh
-
-install_opensbi
-
-printf "Removing ${TEMP_DIR}..."
-rm -rf ${TEMP_DIR}
-printf " done\n"
->>>>>>> c4cd9419
+rm -rf ${TEMP_DIR}