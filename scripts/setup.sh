--- conflicted
+++ resolved
@@ -3,17 +3,10 @@
 # - installs build dependencies for common distributions;
 # - installs rust toolchain with riscv target;
 # - builds and install opensbi libraries and header files;
-<<<<<<< HEAD
 # - builds a custom clang with static linking from llvm (only for musl systems)
 #
 # Author:  Giuseppe Capasso <capassog97@gmail.com>
 
-=======
-#
-# Author:  Giuseppe Capasso <capassog97@gmail.com>
-
-# Ensure this script is run with root privileges
->>>>>>> 5e3bf983
 if [ "$(id -u)" -ne 0 ]; then
   echo "This script requires root privileges"
   exit 1
@@ -140,113 +133,7 @@
 install_rust
 install_opensbi
 
-<<<<<<< HEAD
 if [ "$LIBC_PREFIX" = "musl" ]; then
   echo "Building Clang from source for musl-based system..."
   build_clang_from_source
 fi
-=======
-# Running directly from root (without sudo) is discoureged, but we only print a warning message
-# because an expert user could test this script in a container.
-if [ ! $SUDO_USER ]; then
-  echo "\033[33mWARNING\033[0m: running this script directly as root may not be what you want. Unless you know what you are doing, use sudo." >&2
-fi
-
-# use environment.sh variables
-BASEDIR=$(dirname $(realpath $0))
-. ${BASEDIR}/environment.sh
-
-# Retrieves distro code name from /etc/os-release file. First,
-# it tries to get it from VERSION_CODENAME field, then from ID.
-get_distro_codename() {
-  local codename
-  codename=$(awk -F= '/^VERSION_CODENAME=/{print $2}' /etc/os-release)
-  if [ -z "$codename" ]; then
-    codename=$(awk -F= '/^ID=/{print $2}' /etc/os-release)
-  fi
-  echo "$codename" | xargs
-}
-
-# Installs required dependencies on supported distributions. It also installs
-# cross-compilation if we are not on RISCV machine. We are installing:ù
-# - basic build packages (gcc, make) to build shadowfax and the linux kernel
-# - qemu
-#
-# Supported distributions are:
-# - Ubuntu 24.04
-# - Ubuntu 22.04
-# - Debian 12
-# - Debian 11
-# - Void Linux
-install_dependencies() {
-  case "$DISTRO_CODENAME" in
-    # Ubuntu 24.04, Ubuntu 22.04, Debian 12, Debian 11
-    noble | jammy | bookworm | bullseye)
-      apt-get update && DEBIAN_FRONTEND=noninteractive apt-get -y install make qemu-system build-essential \
-        libncurses-dev bison flex libssl-dev libelf-dev dwarves curl git file bc cpio
-      if [ "$ARCHITECTURE" != "riscv64" ]; then
-        DEBIAN_FRONTEND=noninteractive apt-get -y install gcc-riscv64-linux-$LIBC_PREFIX
-      fi
-      ;;
-    void)
-      xbps-install -Sy qemu make base-devel bison flex openssl-devel libelf elfutils-devel libdwarf-devel \
-        curl git file cpio git
-      if [ "$ARCHITECTURE" != "riscv64" ]; then
-        xbps-install -Sy cross-riscv64-linux-$LIBC_PREFIX
-      fi
-      ;;
-    *)
-      echo "Unsupported distribution: $DISTRO_CODENAME" >&2
-      echo "Make sure you install dependencies according to your distribution."
-      exit 1
-      ;;
-  esac
-}
-
-# Installs rust and updates the .bashrc profile with the toolchain path.
-# It also installs riscv64 toolchain in case we are cross compiling.
-install_rust() {
-  su $USER_NAME -c "curl --proto '=https' --tlsv1.2 -sSf https://sh.rustup.rs | sh -s -- -y"
-  su $USER_NAME -c "echo PATH=~/.cargo/bin:${PATH} >> ~/.bashrc"
-  if [ "$ARCHITECTURE" != "riscv64" ]; then
-    su $USER_NAME -c "~/.cargo/bin/rustup target add riscv64gc-unknown-none-elf"
-    su $USER_NAME -c "~/.cargo/bin/rustup target add riscv64imac-unknown-none-elf"
-  else
-    echo "Running on RISC-V architecture, skipping Rust RISC-V target setup."
-  fi
-}
-
-install_opensbi() {
-  printf "Downloading opensbi source..."
-  su $USER_NAME -c "curl -fsSL https://github.com/riscv-software-src/opensbi/archive/refs/tags/v${OPENSBI_VERSION}.tar.gz -o ${TEMP_DIR}/opensbi-${OPENSBI_VERSION}.tar.gz"
-  printf " done\n"
-
-  su $USER_NAME -c "tar xvf ${TEMP_DIR}/opensbi-${OPENSBI_VERSION}.tar.gz -C ${TEMP_DIR}"
-
-  # build opensbi
-  su $USER_NAME -c "make -C ${TEMP_DIR}/opensbi-${OPENSBI_VERSION} PLATFORM=${PLATFORM}"
-
-  # install opensbi in root directory
-  su $USER_NAME -c "make -C ${TEMP_DIR}/opensbi-${OPENSBI_VERSION} I=${BASEDIR}/.. PLATFORM=${PLATFORM} install"
-}
-
-# Global variables
-DISTRO_CODENAME=$(get_distro_codename)
-OPENSBI_VERSION="${OPENSBI_VERSION:-1.6}"
-PLATFORM="${PLATFORM:-generic}"
-TEMP_DIR=$(mktemp -d)
-USER_NAME="${SUDO_USER:-root}"
-
-# Make temp directory owned by the user
-chown -R ${USER_NAME} ${TEMP_DIR}
-
-echo "Running the script as ${USER_NAME}"
-echo "Base directory: ${BASEDIR}"
-echo "Detected Architecture: ${ARCHITECTURE}"
-echo "Detected LIBC: ${LIBC}"
-echo "Detected Distribution Codename: ${DISTRO_CODENAME}"
-
-install_dependencies
-install_rust
-install_opensbi
->>>>>>> 5e3bf983
